--- conflicted
+++ resolved
@@ -10,11 +10,7 @@
     with HashSyntax
     with ClosureSyntax
     with NewtypeExports
-<<<<<<< HEAD
-=======
     with NewtypeFExports
-    with StdInstances
->>>>>>> 76aab4ae
     with Newtypes {
 
   /**
