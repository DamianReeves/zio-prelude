import BuildHelper._

inThisBuild(
  List(
    organization := "dev.zio",
    homepage     := Some(url("https://zio.github.io/zio-prelude/")),
    licenses     := List("Apache-2.0" -> url("http://www.apache.org/licenses/LICENSE-2.0")),
    developers   := List(
      Developer(
        "jdegoes",
        "John De Goes",
        "john@degoes.net",
        url("http://degoes.net")
      )
    )
  )
)

addCommandAlias("fix", "; all compile:scalafix test:scalafix; all scalafmtSbt scalafmtAll")
addCommandAlias(
  "check",
  "; scalafmtSbtCheck; scalafmtCheckAll; Test/compile; compile:scalafix --check; test:scalafix --check"
)

addCommandAlias(
  "testJVM",
  ";coreTestsJVM/test;experimentalTestsJVM/test;scalaParallelCollections/test"
)
addCommandAlias(
  "testJS",
  ";coreTestsJS/test;experimentalTestsJS/test"
)
addCommandAlias(
  "testNative",
  ";lawsNative/test;experimentalLawsNative/test" // `test` currently executes only compilation, see `nativeSettings` in `BuildHelper`
)

<<<<<<< HEAD
val zioVersion = "2.0.0"
=======
val zioVersion = "1.0.16"
>>>>>>> f067fb3d

lazy val root = project
  .in(file("."))
  .settings(
    publish / skip := true,
    unusedCompileDependenciesFilter -= moduleFilter("org.scala-js", "scalajs-library")
  )
  .aggregate(
    benchmarks,
    coreJS,
    coreJVM,
    coreNative,
    coreTestsJS,
    coreTestsJVM,
    docs,
    examplesJVM,
    experimentalJS,
    experimentalJVM,
    experimentalNative,
    experimentalLawsJS,
    experimentalLawsJVM,
    experimentalLawsNative,
    experimentalTestsJS,
    experimentalTestsJVM,
    lawsJS,
    lawsJVM,
    lawsNative,
    macrosJS,
    macrosJVM,
    macrosNative,
    scalaParallelCollections
  )

lazy val core = crossProject(JSPlatform, JVMPlatform, NativePlatform)
  .in(file("core"))
  .settings(stdSettings("zio-prelude"))
  .settings(crossProjectSettings)
  .settings(macroDefinitionSettings)
  .settings(buildInfoSettings("zio.prelude"))
  .settings(Compile / console / scalacOptions ~= { _.filterNot(Set("-Xfatal-warnings")) })
  .settings(
    libraryDependencies ++= Seq(
      "dev.zio" %%% "zio"         % zioVersion,
      "dev.zio" %%% "zio-streams" % zioVersion
    )
  )
  .settings(testFrameworks := Seq(new TestFramework("zio.test.sbt.ZTestFramework")))
  .enablePlugins(BuildInfoPlugin)
  .dependsOn(macros)

lazy val coreJS = core.js
  .settings(jsSettings)
  .settings(dottySettings)
  .settings(libraryDependencies += "dev.zio" %%% "zio-test-sbt" % zioVersion % Test)

lazy val coreJVM = core.jvm
  .settings(dottySettings)
  .settings(libraryDependencies += "dev.zio" %%% "zio-test-sbt" % zioVersion % Test)
  .settings(scalaReflectTestSettings)

lazy val coreNative = core.native
  .settings(nativeSettings)

lazy val coreTests = crossProject(JSPlatform, JVMPlatform)
  .in(file("core-tests"))
  .settings(stdSettings("zio-prelude-tests"))
  .settings(crossProjectSettings)
  .settings(macroDefinitionSettings)
  .settings(buildInfoSettings("zio.prelude.tests"))
  .settings(Compile / console / scalacOptions ~= { _.filterNot(Set("-Xfatal-warnings")) })
  .settings(testFrameworks := Seq(new TestFramework("zio.test.sbt.ZTestFramework")))
  .enablePlugins(BuildInfoPlugin)
  .dependsOn(laws)
  .settings(publish / skip := true)

lazy val coreTestsJS = coreTests.js
  .settings(jsSettings)
  .settings(dottySettings)
  .settings(libraryDependencies += "dev.zio" %%% "zio-test-sbt" % zioVersion % Test)

lazy val coreTestsJVM = coreTests.jvm
  .settings(dottySettings)
  .settings(libraryDependencies += "dev.zio" %%% "zio-test-sbt" % zioVersion % Test)
  .settings(scalaReflectTestSettings)

lazy val laws = crossProject(JSPlatform, JVMPlatform, NativePlatform)
  .in(file("laws"))
  .settings(stdSettings("zio-laws-laws"))
  .settings(crossProjectSettings)
  .settings(macroDefinitionSettings)
  .settings(buildInfoSettings("zio.prelude.laws"))
  .settings(Compile / console / scalacOptions ~= { _.filterNot(Set("-Xfatal-warnings")) })
  .settings(libraryDependencies += "dev.zio" %%% "zio-test" % zioVersion)
  .settings(testFrameworks := Seq(new TestFramework("zio.test.sbt.ZTestFramework")))
  .enablePlugins(BuildInfoPlugin)
  .dependsOn(core)

lazy val lawsJS = laws.js
  .settings(jsSettings)
  .settings(dottySettings)
  .settings(libraryDependencies += "dev.zio" %%% "zio-test-sbt" % zioVersion % Test)

lazy val lawsJVM = laws.jvm
  .settings(dottySettings)
  .settings(libraryDependencies += "dev.zio" %%% "zio-test-sbt" % zioVersion % Test)
  .settings(scalaReflectTestSettings)

lazy val lawsNative = laws.native
  .settings(nativeSettings)

lazy val macros = crossProject(JSPlatform, JVMPlatform, NativePlatform)
  .in(file("macros"))
  .settings(stdSettings("zio-prelude-macros"))
  .settings(crossProjectSettings)
  .settings(macroDefinitionSettings)
  .settings(buildInfoSettings("zio.prelude.macros"))
  .settings(Compile / console / scalacOptions ~= { _.filterNot(Set("-Xfatal-warnings")) })
  .enablePlugins(BuildInfoPlugin)

lazy val macrosJS = macros.js
  .settings(jsSettings)
  .settings(dottySettings)

lazy val macrosJVM = macros.jvm
  .settings(dottySettings)

lazy val macrosNative = macros.native
  .settings(nativeSettings)

lazy val experimental = crossProject(JSPlatform, JVMPlatform, NativePlatform)
  .in(file("experimental"))
  .dependsOn(core)
  .settings(stdSettings("zio-prelude-experimental"))
  .settings(crossProjectSettings)
  .settings(buildInfoSettings("zio.prelude.experimental"))
  .settings(testFrameworks := Seq(new TestFramework("zio.test.sbt.ZTestFramework")))
  .enablePlugins(BuildInfoPlugin)

lazy val experimentalJS = experimental.js
  .settings(jsSettings)
  .settings(dottySettings)
  .settings(libraryDependencies += "dev.zio" %%% "zio-test-sbt" % zioVersion % Test)

lazy val experimentalJVM = experimental.jvm
  .settings(dottySettings)
  .settings(libraryDependencies += "dev.zio" %%% "zio-test-sbt" % zioVersion % Test)
  .settings(scalaReflectTestSettings)

lazy val experimentalNative = experimental.native
  .settings(nativeSettings)

lazy val experimentalLaws = crossProject(JSPlatform, JVMPlatform, NativePlatform)
  .in(file("experimental-laws"))
  .dependsOn(experimental, laws)
  .settings(stdSettings("zio-prelude-experimental-laws"))
  .settings(crossProjectSettings)
  .settings(buildInfoSettings("zio.prelude.experimental.laws"))
  .settings(libraryDependencies += "dev.zio" %%% "zio-test" % zioVersion)
  .settings(testFrameworks := Seq(new TestFramework("zio.test.sbt.ZTestFramework")))
  .enablePlugins(BuildInfoPlugin)

lazy val experimentalLawsJS = experimentalLaws.js
  .settings(jsSettings)
  .settings(dottySettings)
  .settings(libraryDependencies += "dev.zio" %%% "zio-test-sbt" % zioVersion % Test)

lazy val experimentalLawsJVM = experimentalLaws.jvm
  .settings(dottySettings)
  .settings(libraryDependencies += "dev.zio" %%% "zio-test-sbt" % zioVersion % Test)
  .settings(scalaReflectTestSettings)

lazy val experimentalLawsNative = experimentalLaws.native
  .settings(nativeSettings)

lazy val experimentalTests = crossProject(JSPlatform, JVMPlatform)
  .in(file("experimental-tests"))
  .dependsOn(experimentalLaws)
  .settings(stdSettings("zio-prelude-experimental-tests"))
  .settings(crossProjectSettings)
  .settings(buildInfoSettings("zio.prelude.experimental.tests"))
  .settings(testFrameworks := Seq(new TestFramework("zio.test.sbt.ZTestFramework")))
  .enablePlugins(BuildInfoPlugin)

lazy val experimentalTestsJS = experimentalTests.js
  .settings(jsSettings)
  .settings(dottySettings)
  .settings(libraryDependencies += "dev.zio" %%% "zio-test-sbt" % zioVersion % Test)

lazy val experimentalTestsJVM = experimentalTests.jvm
  .settings(dottySettings)
  .settings(libraryDependencies += "dev.zio" %%% "zio-test-sbt" % zioVersion % Test)
  .settings(scalaReflectTestSettings)

lazy val scalaParallelCollections = project
  .in(file("scala-parallel-collections"))
  .dependsOn(coreJVM % "compile->compile;test->test", coreTestsJVM % "test->test")
  .settings(stdSettings("zio-prelude-scala-parallel-collections"))
  .settings(buildInfoSettings("zio.prelude.scalaparallelcollections"))
  .settings(testFrameworks := Seq(new TestFramework("zio.test.sbt.ZTestFramework")))
  .settings(dottySettings)
  .settings(
    libraryDependencies ++= {
      scalaVersion.value match {
        // Only 2.11 and 2.12 standard library contains Parallel Scala collections
        case BuildHelper.Scala211 | BuildHelper.Scala212 =>
          List()
        case _                                           =>
          List("org.scala-lang.modules" %% "scala-parallel-collections" % "1.0.4")
      }
    }
  )
  .settings(libraryDependencies += "dev.zio" %%% "zio-test-sbt" % zioVersion % Test)
  .settings(scalaReflectTestSettings)
  .enablePlugins(BuildInfoPlugin)

lazy val benchmarks = project
  .in(file("benchmarks"))
  .settings(stdSettings("zio-prelude-benchmarks"))
  .settings(
    crossScalaVersions --= List(BuildHelper.Scala211),
    publish / skip := true,
    scalacOptions -= "-Yno-imports",
    scalacOptions -= "-Xfatal-warnings",
    libraryDependencies ++= Seq(
      "org.typelevel" %% "cats-core" % "2.8.0"
    )
  )
  .dependsOn(coreJVM)
  .enablePlugins(JmhPlugin)

lazy val docs = project
  .in(file("zio-prelude-docs"))
  .settings(
    publish / skip                             := true,
    moduleName                                 := "zio-prelude-docs",
    scalacOptions -= "-Yno-imports",
    scalacOptions -= "-Xfatal-warnings",
    ScalaUnidoc / unidoc / unidocProjectFilter := inProjects(coreJVM, experimentalJVM),
    ScalaUnidoc / unidoc / target              := (LocalRootProject / baseDirectory).value / "website" / "static" / "api",
    cleanFiles += (ScalaUnidoc / unidoc / target).value,
    docusaurusCreateSite                       := docusaurusCreateSite.dependsOn(Compile / unidoc).value,
    docusaurusPublishGhpages                   := docusaurusPublishGhpages.dependsOn(Compile / unidoc).value
  )
  .settings(macroDefinitionSettings)
  .dependsOn(coreJVM, experimentalJVM, lawsJVM)
  .enablePlugins(MdocPlugin, DocusaurusPlugin, ScalaUnidocPlugin)

lazy val examples =
  crossProject(JSPlatform, JVMPlatform, NativePlatform)
    .in(file("examples"))
    .dependsOn(core)
    .settings(stdSettings("zio-prelude-examples"))
    .settings(crossProjectSettings)
    .settings(macroExpansionSettings)
    .settings(publish / skip := true)

lazy val examplesJVM = examples.jvm
  .settings(dottySettings)<|MERGE_RESOLUTION|>--- conflicted
+++ resolved
@@ -35,11 +35,7 @@
   ";lawsNative/test;experimentalLawsNative/test" // `test` currently executes only compilation, see `nativeSettings` in `BuildHelper`
 )
 
-<<<<<<< HEAD
 val zioVersion = "2.0.0"
-=======
-val zioVersion = "1.0.16"
->>>>>>> f067fb3d
 
 lazy val root = project
   .in(file("."))
