package zio.prelude

<<<<<<< HEAD
=======
import zio.NonEmptyChunk
import zio.random.Random
>>>>>>> 672af29f
import zio.test._
import zio.test.laws._
import zio.{Has, Random}

object NonEmptyListSpec extends DefaultRunnableSpec {

  lazy val genBooleanFunction: Gen[Has[Random], Int => Boolean] =
    Gen.function(Gen.boolean)

  lazy val genBooleanFunction2: Gen[Has[Random], (Int, Int) => Boolean] =
    Gen.function2(Gen.boolean)

  lazy val genCons: Gen[Has[Random] with Has[Sized], ::[Int]] =
    Gen.listOf1(genInt)

  lazy val genConsFunction: Gen[Has[Random] with Has[Sized], Int => ::[Int]] =
    Gen.function(genCons)

  lazy val genFunction: Gen[Has[Random], Int => Int] =
    Gen.function(genInt)

  lazy val genFunction2: Gen[Has[Random] with Has[Sized], (Int, Int) => Int] =
    Gen.function2(genInt)

  lazy val genInt: Gen[Has[Random], Int] =
    Gen.int(-10, 10)

<<<<<<< HEAD
  lazy val genNonEmptyList: Gen[Has[Random] with Has[Sized], NonEmptyList[Int]] =
=======
  lazy val genNonEmptyChunk: Gen[Random with Sized, NonEmptyChunk[Int]] =
    Gen.chunkOf1(genInt)

  lazy val genNonEmptyList: Gen[Random with Sized, NonEmptyList[Int]] =
>>>>>>> 672af29f
    genCons.map(NonEmptyList.fromCons)

  lazy val genString: Gen[Has[Random] with Has[Sized], String] =
    Gen.alphaNumericString

  lazy val genConsWithIndex: Gen[Has[Random] with Has[Sized], (::[Int], Int)] =
    for {
      cons  <- genCons
      index <- Gen.int(-2, cons.length + 2)
    } yield (cons, index)

  def spec: ZSpec[Environment, Failure] =
    suite("NonEmptyListSpec")(
      suite("laws")(
        test("associative")(checkAllLaws(Associative)(genNonEmptyList)),
        test("associativeEither")(checkAllLaws(AssociativeEither)(GenFs.nonEmptyList, Gen.anyInt)),
        test("commutativeBoth")(checkAllLaws(CommutativeBoth)(GenFs.nonEmptyList, Gen.anyInt)),
        test("hash")(checkAllLaws(Hash)(genNonEmptyList)),
        test("identityBoth")(checkAllLaws(IdentityBoth)(GenFs.nonEmptyList, Gen.anyInt)),
        test("identityFlatten")(checkAllLaws(IdentityFlatten)(GenFs.nonEmptyList, Gen.anyInt)),
        test("nonEmptyForEach")(checkAllLaws(NonEmptyForEach)(GenFs.nonEmptyList, Gen.anyInt)),
        test("ord")(checkAllLaws(Ord)(genNonEmptyList))
      ),
      suite("methods")(
        test("++") {
          check(genCons, genCons) { (as, bs) =>
            val actual   = (NonEmptyList.fromCons(as) ++ NonEmptyList.fromCons(bs)).toCons
            val expected = as ::: bs
            actual <-> expected
          }
        },
        test("contains") {
          check(genCons, genInt) { (as, a) =>
            NonEmptyList.fromCons(as).contains(a) <-> as.contains(a)
          }
        },
        test("corresponds") {
          check(genCons, genCons, genBooleanFunction2) { (as, bs, f) =>
            val actual   = NonEmptyList.fromCons(as).corresponds(NonEmptyList.fromCons(bs))(f)
            val expected = as.corresponds(bs)(f)
            actual <-> expected
          }
        },
        test("count") {
          check(genCons, genBooleanFunction) { (as, f) =>
            NonEmptyList.fromCons(as).count(f) <-> as.count(f)
          }
        },
        test("distinct") {
          check(genCons) { as =>
            NonEmptyList.fromCons(as).distinct.toCons <-> as.distinct
          }
        },
        test("drop") {
          check(genConsWithIndex) { case (as, i) =>
            NonEmptyList.fromCons(as).drop(i) <-> as.drop(i)
          }
        },
        test("dropRight") {
          check(genConsWithIndex) { case (as, i) =>
            NonEmptyList.fromCons(as).dropRight(i) <-> as.dropRight(i)
          }
        },
        test("dropWhile") {
          check(genCons, genBooleanFunction) { (as, f) =>
            NonEmptyList.fromCons(as).dropWhile(f) <-> as.dropWhile(f)

          }
        },
        test("exists") {
          check(genCons, genBooleanFunction) { (as, f) =>
            NonEmptyList.fromCons(as).exists(f) <-> as.exists(f)
          }
        },
        test("find") {
          check(genCons, genBooleanFunction) { (as, f) =>
            NonEmptyList.fromCons(as).find(f) <-> as.find(f)
          }
        },
        test("flatMap") {
          check(genCons, genConsFunction) { (as, f) =>
            val actual   = NonEmptyList.fromCons(as).flatMap(a => NonEmptyList.fromCons(f(a))).toCons
            val expected = as.flatMap(f)
            actual <-> expected
          }
        },
        test("flatten") {
          check(genCons, genConsFunction) { (as, f) =>
            val actual   = NonEmptyList.fromCons(as).map(a => NonEmptyList.fromCons(f(a))).flatten.toCons
            val expected = as.map(f).flatten
            actual <-> expected
          }
        },
        test("foldLeft") {
          check(genCons, genInt, genFunction2) { (as, z, f) =>
            NonEmptyList.fromCons(as).foldLeft(z)(f) <-> as.foldLeft(z)(f)
          }
        },
        test("foldRight") {
          check(genCons, genInt, genFunction2) { (as, z, f) =>
            NonEmptyList.fromCons(as).foldRight(z)(f) <-> as.foldRight(z)(f)
          }
        },
        test("forall") {
          check(genCons, genBooleanFunction) { (as, f) =>
            NonEmptyList.fromCons(as).forall(f) <-> as.forall(f)
          }
        },
        test("head") {
          check(genCons) { as =>
            NonEmptyList.fromCons(as).head <-> as.head
          }
        },
        test("length") {
          check(genCons) { as =>
            NonEmptyList.fromCons(as).length <-> as.length
          }
        },
        test("map") {
          check(genCons, genFunction) { (as, f) =>
            NonEmptyList.fromCons(as).map(f).toCons <-> as.map(f)
          }
        },
        test("max") {
          check(genCons) { as =>
            NonEmptyList.fromCons(as).max <-> as.max
          }
        },
        test("maxBy") {
          check(genCons, genFunction) { (as, f) =>
            NonEmptyList.fromCons(as).maxBy(f) <-> as.maxBy(f)
          }
        },
        test("min") {
          check(genCons) { as =>
            NonEmptyList.fromCons(as).min <-> as.min
          }
        },
        test("minBy") {
          check(genCons, genFunction) { (as, f) =>
            NonEmptyList.fromCons(as).minBy(f) <-> as.minBy(f)
          }
        },
        test("mkString") {
          check(genCons, genString, genString, genString) { (as, start, sep, end) =>
            NonEmptyList.fromCons(as).mkString(start, sep, end) <-> as.mkString(start, sep, end)
          }
        },
        test("product") {
          check(genCons) { as =>
            NonEmptyList.fromCons(as).product <-> as.product
          }
        },
        test("reduceLeft") {
          check(genCons, genFunction2) { (as, f) =>
            NonEmptyList.fromCons(as).reduceLeft(f) <-> as.reduceLeft(f)
          }
        },
        test("reduceRight") {
          check(genCons, genFunction2) { (as, f) =>
            NonEmptyList.fromCons(as).reduceRight(f) <-> as.reduceRight(f)
          }
        },
        test("reverse") {
          check(genCons) { as =>
            NonEmptyList.fromCons(as).reverse.toCons <-> as.reverse
          }
        },
        test("sum") {
          check(genCons) { as =>
            NonEmptyList.fromCons(as).sum <-> as.sum
          }
        },
        test("tails") {
          check(genCons) { as =>
            NonEmptyList.fromCons(as).tails.map(_.toCons).toCons <-> as.tails.toList.init
          }
        },
        test("take") {
          check(genConsWithIndex) { case (as, i) =>
            NonEmptyList.fromCons(as).take(i) <-> as.take(i)
          }
        },
        test("takeRight") {
          check(genConsWithIndex) { case (as, i) =>
            NonEmptyList.fromCons(as).takeRight(i) <-> as.takeRight(i)
          }
        },
        test("takeWhile") {
          check(genCons, genBooleanFunction) { (as, f) =>
            NonEmptyList.fromCons(as).takeWhile(f) <-> as.takeWhile(f)
          }
        },
        test("toCons") {
          check(genNonEmptyList) { as =>
            val cons         = as.toCons
            val nonEmptyList = NonEmptyList.fromCons(cons)
            assert(nonEmptyList)(equalTo(as))
          }
        },
        test("toString") {
          check(genCons) { as =>
            NonEmptyList.fromCons(as).toString <-> as.mkString("NonEmptyList(", ", ", ")")
          }
        },
        test("zip") {
          check(genCons, genCons) { (as, bs) =>
            val actual   = NonEmptyList.fromCons(as).zip(NonEmptyList.fromCons(bs)).toCons
            val expected = as.zip(bs)
            actual <-> expected
          }
        },
        test("zipWithIndex") {
          check(genCons) { as =>
            val actual   = NonEmptyList.fromCons(as).zipWithIndex.toCons
            val expected = as.zipWithIndex
            actual <-> expected
          }
        }
      ),
      suite("constructors")(
        test("fromCons") {
          check(genCons) { as =>
            val nonEmptyList = NonEmptyList.fromCons(as)
            val cons         = nonEmptyList.toCons
            assert(cons)(equalTo(as))
          }
        },
        testM("fromNonEmptyChunk") {
          check(genNonEmptyChunk) { as =>
            val nonEmptyList  = NonEmptyList.fromNonEmptyChunk(as)
            val nonEmptyChunk = nonEmptyList.toNonEmptyChunk
            assert(nonEmptyChunk)(equalTo(as))
          }
        }
      )
    )
}<|MERGE_RESOLUTION|>--- conflicted
+++ resolved
@@ -1,13 +1,8 @@
 package zio.prelude
 
-<<<<<<< HEAD
-=======
-import zio.NonEmptyChunk
-import zio.random.Random
->>>>>>> 672af29f
 import zio.test._
 import zio.test.laws._
-import zio.{Has, Random}
+import zio.{Has, NonEmptyChunk, Random}
 
 object NonEmptyListSpec extends DefaultRunnableSpec {
 
@@ -32,14 +27,10 @@
   lazy val genInt: Gen[Has[Random], Int] =
     Gen.int(-10, 10)
 
-<<<<<<< HEAD
+  lazy val genNonEmptyChunk: Gen[Has[Random] with Has[Sized], NonEmptyChunk[Int]] =
+    Gen.chunkOf1(genInt)
+
   lazy val genNonEmptyList: Gen[Has[Random] with Has[Sized], NonEmptyList[Int]] =
-=======
-  lazy val genNonEmptyChunk: Gen[Random with Sized, NonEmptyChunk[Int]] =
-    Gen.chunkOf1(genInt)
-
-  lazy val genNonEmptyList: Gen[Random with Sized, NonEmptyList[Int]] =
->>>>>>> 672af29f
     genCons.map(NonEmptyList.fromCons)
 
   lazy val genString: Gen[Has[Random] with Has[Sized], String] =
@@ -268,7 +259,7 @@
             assert(cons)(equalTo(as))
           }
         },
-        testM("fromNonEmptyChunk") {
+        test("fromNonEmptyChunk") {
           check(genNonEmptyChunk) { as =>
             val nonEmptyList  = NonEmptyList.fromNonEmptyChunk(as)
             val nonEmptyChunk = nonEmptyList.toNonEmptyChunk
