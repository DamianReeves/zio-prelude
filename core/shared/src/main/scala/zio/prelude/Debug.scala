--- conflicted
+++ resolved
@@ -16,12 +16,7 @@
 
 package zio.prelude
 
-<<<<<<< HEAD
 import zio.{Chunk, Duration => ZIODuration, NonEmptyChunk}
-=======
-import zio.duration.{Duration => ZIODuration}
-import zio.{Chunk, NonEmptyChunk}
->>>>>>> 42557a43
 
 import java.util.concurrent.TimeUnit
 import scala.collection.immutable.ListMap
@@ -62,13 +57,10 @@
 }
 
 object Debug extends DebugVersionSpecific {
-<<<<<<< HEAD
-=======
 
   /**
    * A `Renderer` knows how to convert a `Repr` to a human readable format.
    */
->>>>>>> 42557a43
   type Renderer = Repr => String
 
   object Renderer {
@@ -252,44 +244,11 @@
       debug.debug(a)
   }
 
-<<<<<<< HEAD
-  private val nanosToPrettyUnit: Long => (Long, TimeUnit) = {
-    val ns_per_us  = 1000L
-    val ns_per_ms  = ns_per_us * 1000
-    val ns_per_s   = ns_per_ms * 1000
-    val ns_per_min = ns_per_s * 60
-    val ns_per_h   = ns_per_min * 60
-    val ns_per_d   = ns_per_h * 24
-
-    (nanos: Long) =>
-      import java.util.concurrent.TimeUnit._
-      if (nanos % ns_per_d == 0) (nanos / ns_per_d, DAYS)
-      else if (nanos % ns_per_h == 0) (nanos / ns_per_h, HOURS)
-      else if (nanos % ns_per_min == 0) (nanos / ns_per_min, MINUTES)
-      else if (nanos % ns_per_s == 0) (nanos / ns_per_s, SECONDS)
-      else if (nanos % ns_per_ms == 0) (nanos / ns_per_ms, MILLISECONDS)
-      else if (nanos % ns_per_us == 0) (nanos / ns_per_us, MICROSECONDS)
-      else (nanos, NANOSECONDS)
-  }
-
-  implicit val NothingDebug: Debug[Nothing] = n => n
-  implicit val UnitDebug: Debug[Unit]       = _ => Repr.Object("scala" :: Nil, "()")
-  implicit val IntDebug: Debug[Int]         = Repr.Int(_)
-  implicit val DoubleDebug: Debug[Double]   = Repr.Double(_)
-  implicit val FloatDebug: Debug[Float]     = Repr.Float(_)
-  implicit val LongDebug: Debug[Long]       = Repr.Long(_)
-  implicit val ByteDebug: Debug[Byte]       = Repr.Byte(_)
-  implicit val CharDebug: Debug[Char]       = Repr.Char(_)
-  implicit val BooleanDebug: Debug[Boolean] = Repr.Boolean(_)
-  implicit val ShortDebug: Debug[Short]     = Repr.Short(_)
-  implicit val StringDebug: Debug[String]   = Repr.String(_)
-=======
   /**
    * Summons an implicit `Debug[A]`.
    */
   def apply[A](implicit debug: Debug[A]): Debug[A] =
     debug
->>>>>>> 42557a43
 
   /**
    * Constructurs a `Debug` instance for a pair of a key and a value given
@@ -337,46 +296,6 @@
     Repr.Byte(_)
 
   /**
-<<<<<<< HEAD
-   * Derives a `Debug[Array[A]]` given a `Debug[A]`.
-   */
-  implicit def ArrayDebug[A: Debug]: Debug[Array[A]] =
-    array => Repr.VConstructor(List("scala"), "Array", array.map(_.debug).toList)
-
-  /**
-   * The `Debug` instance for `BigDecimal`.
-   */
-  implicit val BigDecimalDebug: Debug[BigDecimal] =
-    bigDecimal =>
-      Repr.VConstructor(List("scala", "math"), "BigDecimal", List(bigDecimal.toString.debug, bigDecimal.mc.debug))
-
-  /**
-   * The `Debug` instance for `BigInt`.
-   */
-  implicit val BigIntDebug: Debug[BigInt] =
-    bigInt => Repr.VConstructor(List("scala", "math"), "BigInt", List(bigInt.toString.debug))
-
-  /**
-   * The `Debug` instance for `java.math.MathContext`.
-   */
-  implicit val MathContextDebug: Debug[java.math.MathContext] =
-    mc => Repr.VConstructor(List("java", "math"), "MathContext", List(mc.getPrecision.debug, mc.getRoundingMode.debug))
-
-  /**
-   * The `Debug` instance for `java.math.RoundingMode`.
-   */
-  implicit val RoundingModeDebug: Debug[java.math.RoundingMode] = {
-    case java.math.RoundingMode.CEILING     => Repr.Object(List("java", "math"), "RoundingMode.CEILING")
-    case java.math.RoundingMode.DOWN        => Repr.Object(List("java", "math"), "RoundingMode.DOWN")
-    case java.math.RoundingMode.FLOOR       => Repr.Object(List("java", "math"), "RoundingMode.FLOOR")
-    case java.math.RoundingMode.HALF_DOWN   => Repr.Object(List("java", "math"), "RoundingMode.HALF_DOWN")
-    case java.math.RoundingMode.HALF_EVEN   => Repr.Object(List("java", "math"), "RoundingMode.HALF_EVEN")
-    case java.math.RoundingMode.HALF_UP     => Repr.Object(List("java", "math"), "RoundingMode.HALF_UP")
-    case java.math.RoundingMode.UNNECESSARY => Repr.Object(List("java", "math"), "RoundingMode.UNNECESSARY")
-    case java.math.RoundingMode.UP          => Repr.Object(List("java", "math"), "RoundingMode.UP")
-  }
-
-=======
    * The `Debug` instance for `Char`.
    */
   implicit val CharDebug: Debug[Char] =
@@ -385,7 +304,6 @@
   /**
    * Derives a `Debug[Chunk[A]]` given a `Debug[A]`.
    */
->>>>>>> 42557a43
   implicit def ChunkDebug[A: Debug]: Debug[Chunk[A]] =
     chunk => Repr.VConstructor(List("zio"), "Chunk", chunk.map(_.debug).toList)
 
@@ -395,8 +313,6 @@
   implicit def DeriveDebug[F[_], A](implicit derive: Derive[F, Debug], debug: Debug[A]): Debug[F[A]] =
     derive.derive(debug)
 
-<<<<<<< HEAD
-=======
   /**
    * The `Debug` instance for `Double`.
    */
@@ -406,7 +322,6 @@
   /**
    * The `Debug` instance for `scala.concurrent.Duration`.
    */
->>>>>>> 42557a43
   implicit val DurationScalaDebug: Debug[ScalaDuration] = {
     val namespace            = List("scala", "concurrent", "duration")
     val constructor          = "Duration"
@@ -428,12 +343,9 @@
     }
   }
 
-<<<<<<< HEAD
-=======
   /**
    * The `Debug` instance for `zio.duration.Duration`.
    */
->>>>>>> 42557a43
   implicit val DurationZIODebug: Debug[ZIODuration] = {
     val namespace            = List("zio", "duration")
     val constructor          = "Duration"
@@ -453,12 +365,9 @@
     }
   }
 
-<<<<<<< HEAD
-=======
   /**
    * Derives a `Debug[Either[E, A]]` given a `Debug[E]` and a `Debug[A]`.
    */
->>>>>>> 42557a43
   implicit def EitherDebug[E: Debug, A: Debug]: Debug[Either[E, A]] = {
     case Left(e)  => Repr.VConstructor(List("scala"), "Left", List(e.debug))
     case Right(a) => Repr.VConstructor(List("scala"), "Right", List(a.debug))
@@ -564,27 +473,10 @@
       }
     )
 
-<<<<<<< HEAD
-  implicit val TimeUnitDebug: Debug[TimeUnit] = tu =>
-    Repr.Object(
-      List("java", "util", "concurrent", "TimeUnit"),
-      tu match {
-        case TimeUnit.NANOSECONDS  => "NANOSECONDS"
-        case TimeUnit.MICROSECONDS => "MICROSECONDS"
-        case TimeUnit.MILLISECONDS => "MILLISECONDS"
-        case TimeUnit.SECONDS      => "SECONDS"
-        case TimeUnit.MINUTES      => "SECONDS"
-        case TimeUnit.HOURS        => "HOURS"
-        case TimeUnit.DAYS         => "DAYS"
-      }
-    )
-
-=======
-  /**
-   * Derives an `Debug` for a product type given an `Debug` for each element of
-   * the product type.
-   */
->>>>>>> 42557a43
+  /**
+   * Derives an `Debug` for a product type given an `Debug` for each element of
+   * the product type.
+   */
   implicit def Tuple2Debug[A: Debug, B: Debug]: Debug[(A, B)] =
     tup2 => Repr.VConstructor(List("scala"), "Tuple2", List(tup2._1.debug, tup2._2.debug))
 
