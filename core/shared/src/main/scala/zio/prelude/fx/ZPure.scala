/*
 * Copyright 2020-2021 John A. De Goes and the ZIO Contributors
 *
 * Licensed under the Apache License, Version 2.0 (the "License");
 * you may not use this file except in compliance with the License.
 * You may obtain a copy of the License at
 *
 *     http://www.apache.org/licenses/LICENSE-2.0
 *
 * Unless required by applicable law or agreed to in writing, software
 * distributed under the License is distributed on an "AS IS" BASIS,
 * WITHOUT WARRANTIES OR CONDITIONS OF ANY KIND, either express or implied.
 * See the License for the specific language governing permissions and
 * limitations under the License.
 */

package zio.prelude.fx

import com.github.ghik.silencer.silent
import zio.internal.{Stack, StackBool}
import zio.prelude._
import zio.{CanFail, Chunk, ChunkBuilder, NeedsEnv, NonEmptyChunk, Tag}

import scala.annotation.{implicitNotFound, switch}
import scala.reflect.ClassTag
import scala.util.Try

/**
 * `ZPure[W, S1, S2, R, E, A]` is a purely functional description of a
 * computation that requires an environment `R` and an initial state `S1` and
 * may either fail with an `E` or succeed with an updated state `S2` and an `A`
 * along with in either case a log with entries of type `W`. Because of its
 * polymorphism `ZPure` can be used to model a variety of effects including
 * context, state, failure, and logging.
 */

sealed trait ZPure[+W, -S1, +S2, -R, +E, +A] { self =>
  import ZPure._

  /**
   * A symbolic alias for `zip`.
   */
  final def &&&[W1 >: W, S3, R1 <: R, E1 >: E, B](
    that: ZPure[W1, S2, S3, R1, E1, B]
  ): ZPure[W1, S1, S3, R1, E1, (A, B)] =
    self zip that

  /**
   * Splits the environment, providing the first part to this computation and
   * the second part to that computation.
   */
  final def ***[W1 >: W, S3, R1, E1 >: E, B](
    that: ZPure[W1, S2, S3, R1, E1, B]
  ): ZPure[W1, S1, S3, (R, R1), E1, (A, B)] =
    (ZPure.first >>> self) &&& (ZPure.second >>> that)

  /**
   * A symbolic alias for `zipRight`.
   */
  final def *>[W1 >: W, S3, R1 <: R, E1 >: E, B](that: ZPure[W1, S2, S3, R1, E1, B]): ZPure[W1, S1, S3, R1, E1, B] =
    self zipRight that

  /**
   * Runs this computation if the provided environment is a `Left` or else
   * runs that computation if the provided environment is a `Right`, returning
   * the result in an `Either`.
   */
  final def +++[W1 >: W, S0 <: S1, S3 >: S2, R1, B, E1 >: E](
    that: ZPure[W1, S0, S3, R1, E1, B]
  ): ZPure[W1, S0, S3, Either[R, R1], E1, Either[A, B]] =
    ZPure.accessZPure(_.fold(self.provide(_).map(Left(_)), that.provide(_).map(Right(_))))

  /**
   * A symbolic alias for `zipLeft`.
   */
  final def <*[W1 >: W, S3, R1 <: R, E1 >: E, B](that: ZPure[W1, S2, S3, R1, E1, B]): ZPure[W1, S1, S3, R1, E1, A] =
    self zipLeft that

  /**
   * A symbolic alias for `zip`.
   */
  final def <*>[W1 >: W, S3, R1 <: R, E1 >: E, B](
    that: ZPure[W1, S2, S3, R1, E1, B]
  ): ZPure[W1, S1, S3, R1, E1, (A, B)] =
    self zip that

  /**
   * A symbolic alias for `zipLeft`.
   */
  final def <*[W1 >: W, S3, R1 <: R, E1 >: E, B](that: ZPure[W1, S2, S3, R1, E1, B]): ZPure[W1, S1, S3, R1, E1, A] =
    self zipLeft that

  /**
   * A symbolic alias for `zip`.
   */
  final def <*>[W1 >: W, S3, R1 <: R, E1 >: E, B](
    that: ZPure[W1, S2, S3, R1, E1, B]
  ): ZPure[W1, S1, S3, R1, E1, (A, B)] =
    self zip that

  /**
   * A symbolic alias for `orElseEither`.
   */
  final def <+>[W1 >: W, S0 <: S1, S3 >: S2, R1 <: R, E1, B](
    that: => ZPure[W1, S0, S3, R1, E1, B]
  )(implicit ev: CanFail[E]): ZPure[W1, S0, S3, R1, E1, Either[A, B]] =
    self orElseEither that

  /**
   * A symbolic alias for `compose`.
   */
  final def <<<[W1 >: W, S0, R0, E1 >: E](that: ZPure[W1, S0, S1, R0, E1, R]): ZPure[W1, S0, S2, R0, E1, A] =
    self compose that

  /**
   * A symbolic alias for `orElse`.
   */
  final def <>[W1 >: W, S0 <: S1, S3 >: S2, R1 <: R, E1, A1 >: A](
    that: => ZPure[W1, S0, S3, R1, E1, A1]
  )(implicit ev: CanFail[E]): ZPure[W1, S0, S3, R1, E1, A1] =
    self orElse that

  /**
   * A symbolic alias for `flatMap`.
   */
  final def >>=[W1 >: W, S3, R1 <: R, E1 >: E, B](f: A => ZPure[W1, S2, S3, R1, E1, B]): ZPure[W1, S1, S3, R1, E1, B] =
    self flatMap f

  /**
   * A symbolic alias for `andThen`.
   */
  final def >>>[W1 >: W, S3, E1 >: E, B](that: ZPure[W1, S2, S3, A, E1, B]): ZPure[W1, S1, S3, R, E1, B] =
    self andThen that

  /**
   * A symbolic alias for `log`.
   */
  final def ??[W1 >: W](w: W1): ZPure[W1, S1, S2, R, E, A] =
    self.log(w)

  /**
   * A symbolic alias for `join`.
   */
  final def |||[W1 >: W, S0 <: S1, S3 >: S2, R1, B, E1 >: E, A1 >: A](
    that: ZPure[W1, S0, S3, R1, E1, A1]
  ): ZPure[W1, S0, S3, Either[R, R1], E1, A1] =
    self join that

  /**
   * Submerges the error case of an `Either` into the error type of this
   * computation.
   */
  final def absolve[E1 >: E, B](implicit ev: A <:< Either[E1, B]): ZPure[W, S1, S2, R, E1, B] =
    flatMap(ev(_).fold(fail, succeed))

  /**
   * Runs this computation and uses its result to provide the specified
   * computation with its required environment.
   */
  final def andThen[W1 >: W, S3, E1 >: E, B](that: ZPure[W1, S2, S3, A, E1, B]): ZPure[W1, S1, S3, R, E1, B] =
    self.flatMap(that.provide)

  /**
   * Maps the success value of this computation to a constant value.
   */
  final def as[B](b: => B): ZPure[W, S1, S2, R, E, B] =
    map(_ => b)

  /**
   * Maps the success value of this computation to the optional value.
   */
  final def asSome: ZPure[W, S1, S2, R, E, Option[A]] =
    map(Some(_))

  /**
   * Maps the error value of this computation to the optional value.
   */
  final def asSomeError(implicit ev: CanFail[E]): ZPure[W, S1, S2, R, Option[E], A] =
    mapError(Some(_))

  /**
   * Maps the output state to a constant value
   */
  final def asState[S3](s: S3): ZPure[W, S1, S3, R, E, A] =
    mapState(_ => s)

  /**
   * Returns a computation whose error and success channels have been mapped
   * by the specified functions, `f` and `g`.
   */
  final def bimap[E1, B](f: E => E1, g: A => B)(implicit ev: CanFail[E]): ZPure[W, S1, S2, R, E1, B] =
    foldM(e => fail(f(e)), a => succeed(g(a)))

  /**
   * Recovers from all errors.
   */
  final def catchAll[W1 >: W, S0 <: S1, S3 >: S2, R1 <: R, E1, A1 >: A](
    f: E => ZPure[W1, S0, S3, R1, E1, A1]
  )(implicit ev: CanFail[E]): ZPure[W1, S0, S3, R1, E1, A1] =
    foldM(f, succeed)

  /**
   * Recovers from some or all of the error cases.
   */
  final def catchSome[W1 >: W, S0 <: S1, S3 >: S2, R1 <: R, E1 >: E, A1 >: A](
    pf: PartialFunction[E, ZPure[W1, S0, S3, R1, E1, A1]]
  )(implicit ev: CanFail[E]): ZPure[W1, S0, S3, R1, E1, A1] =
    catchAll(pf.applyOrElse[E, ZPure[W1, S0, S3, R1, E1, A1]](_, fail))

  /**
   * Modifies the behavior of the inner computation regarding logs, so that
   * logs written in a failed computation will be cleared.
   */
  final def clearLogOnError: ZPure[W, S1, S2, R, E, A] =
    Flag(FlagType.ClearLogOnError, value = true, self)

  /**
   * Transforms the result of this computation with the specified partial
   * function, failing with the `e` value if the partial function is not
   * defined for the given input.
   */
  final def collect[E1 >: E, B](e: => E1)(pf: PartialFunction[A, B]): ZPure[W, S1, S2, R, E1, B] =
    collectM(e)(pf.andThen(succeed(_)))

  /**
   * Transforms the result of this computation with the specified partial
   * function which returns a new computation, failing with the `e` value if
   * the partial function is not defined for the given input.
   */
  final def collectM[W1 >: W, S3, R1 <: R, E1 >: E, B](
    e: => E1
  )(pf: PartialFunction[A, ZPure[W1, S2, S3, R1, E1, B]]): ZPure[W1, S1, S3, R1, E1, B] =
    flatMap(pf.applyOrElse[A, ZPure[W1, S2, S3, R1, E1, B]](_, _ => fail(e)))

  /**
   * Runs the specified computation and uses its result to provide this
   * computation with its required environment.
   */
  final def compose[W1 >: W, S0, R0, E1 >: E](that: ZPure[W1, S0, S1, R0, E1, R]): ZPure[W1, S0, S2, R0, E1, A] =
    that andThen self

  /**
   * Transforms the initial state of this computation with the specified
   * function.
   */
  final def contramapState[S0](f: S0 => S1): ZPure[W, S0, S2, R, E, A] =
    update(f) *> self

  /**
   * Returns a computation whose failure and success have been lifted into an
   * `Either`. The resulting computation cannot fail, because the failure case
   * has been exposed as part of the `Either` success case.
   */
  final def either[S3 >: S2 <: S1](implicit ev: CanFail[E]): ZPure[W, S3, S3, R, Nothing, Either[E, A]] =
    fold(Left(_), Right(_))

  /**
   * Applies the specified function if the predicate fails.
   */
  final def filterOrElse[W1 >: W, S3 >: S2, R1 <: R, E1 >: E, A1 >: A](
    p: A => Boolean
  )(f: A => ZPure[W1, S2, S3, R1, E1, A1]): ZPure[W1, S1, S3, R1, E1, A1] =
    self.flatMap {
      case v if !p(v) => f(v)
      case v          => ZPure.succeed(v)
    }

  /**
   * Similar to `filterOrElse`, but instead of a function it accepts the ZPure computation
   * to apply if the predicate fails.
   */
  final def filterOrElse_[W1 >: W, S3 >: S2, R1 <: R, E1 >: E, A1 >: A](p: A => Boolean)(
    zPure: => ZPure[W1, S2, S3, R1, E1, A1]
  ): ZPure[W1, S1, S3, R1, E1, A1] =
    filterOrElse[W1, S3, R1, E1, A1](p)(_ => zPure)

  /**
   * Fails with the specified error if the predicate fails.
   */
  final def filterOrFail[E1 >: E](p: A => Boolean)(e: => E1): ZPure[W, S1, S2, R, E1, A] =
    filterOrElse_[W, S2, R, E1, A](p)(ZPure.fail(e))

  /**
   * Extends this computation with another computation that depends on the
   * result of this computation by running the first computation, using its
   * result to generate a second computation, and running that computation.
   */
  final def flatMap[W1 >: W, S3, R1 <: R, E1 >: E, B](
    f: A => ZPure[W1, S2, S3, R1, E1, B]
  ): ZPure[W1, S1, S3, R1, E1, B] =
    FlatMap(self, f)

  /**
   * Flattens a nested computation to a single computation by running the outer
   * computation and then running the inner computation.
   */
  final def flatten[W1 >: W, S3, R1 <: R, E1 >: E, B](implicit
    ev: A <:< ZPure[W1, S2, S3, R1, E1, B]
  ): ZPure[W1, S1, S3, R1, E1, B] =
    flatMap(ev)

  /**
   * Swaps the error and success types of this computation.
   */
  final def flip[S3 >: S2 <: S1]: ZPure[W, S3, S3, R, A, E] =
    foldM(succeed, fail)

  /**
   * Folds over the failed or successful results of this computation to yield
   * a computation that does not fail, but succeeds with the value of the left
   * or righr function passed to `fold`.
   */
  final def fold[S3 >: S2 <: S1, B](failure: E => B, success: A => B)(implicit
    ev: CanFail[E]
  ): ZPure[W, S3, S3, R, Nothing, B] =
    self.foldM(e => ZPure.succeed(failure(e)), a => ZPure.succeed(success(a)))

  final def foldCauseM[W1 >: W, S0 <: S1, S3, R1 <: R, E1, B](
    failure: Cause[E] => ZPure[W1, S0, S3, R1, E1, B],
    success: A => ZPure[W1, S2, S3, R1, E1, B]
  )(implicit ev: CanFail[E]): ZPure[W1, S0, S3, R1, E1, B] =
    Fold(self, failure, success)

  /**
   * Recovers from errors by accepting one computation to execute for the case
   * of an error, and one computation to execute for the case of success.
   */
  final def foldM[W1 >: W, S0 <: S1, S3, R1 <: R, E1, B](
    failure: E => ZPure[W1, S0, S3, R1, E1, B],
    success: A => ZPure[W1, S2, S3, R1, E1, B]
  )(implicit ev: CanFail[E]): ZPure[W1, S0, S3, R1, E1, B] =
    foldCauseM((cause: Cause[E]) => failure(cause.first), success)

  /**
   * Exposes the output state into the value channel.
   */
  final def getState: ZPure[W, S1, S2, R, E, (S2, A)] =
    flatMap(a => get.map(s => (s, a)))

  /**
   * Returns a successful computation with the head of the list if the list is
   * non-empty or fails with the error `None` if the list is empty.
   */
  final def head[B](implicit ev: A <:< List[B]): ZPure[W, S1, S2, R, Option[E], B] =
    foldM(
      e => ZPure.fail(Some(e)),
      a =>
        ev(a).headOption match {
          case Some(b) => ZPure.succeed(b)
          case None    => ZPure.fail(None)
        }
    )

  /**
   * Runs this computation if the provided environment is a `Left` or else
   * runs that computation if the provided environment is a `Right`, unifying
   * the result to a common supertype.
   */
  final def join[W1 >: W, S0 <: S1, S3 >: S2, R1, B, E1 >: E, A1 >: A](
    that: ZPure[W1, S0, S3, R1, E1, A1]
  ): ZPure[W1, S0, S3, Either[R, R1], E1, A1] =
    ZPure.accessZPure(_.fold(self.provide, that.provide))

  /**
   * Modifies the behavior of the inner computation regarding logs, so that
   * logs written in a failed computation will be kept (this is the default behavior).
   */
  final def keepLogOnError: ZPure[W, S1, S2, R, E, A] =
    Flag(FlagType.ClearLogOnError, value = false, self)

  /**
   * Returns a successful computation if the value is `Left`, or fails with error `None`.
   */
  final def left[B, C](implicit ev: A <:< Either[B, C]): ZPure[W, S1, S2, R, Option[E], B] =
    foldM(
      e => ZPure.fail(Some(e)),
      a => ev(a).fold(ZPure.succeed, _ => ZPure.fail(None))
    )

  /**
   * Returns a successful computation if the value is `Left`, or fails with error `e`.
   */
  final def leftOrFail[B, C, E1 >: E](e: => E1)(implicit ev: A <:< Either[B, C]): ZPure[W, S1, S2, R, E1, B] =
    flatMap(ev(_) match {
      case Right(_)    => ZPure.fail(e)
      case Left(value) => ZPure.succeed(value)
    })

  /**
   * Returns a successful computation if the value is `Left`, or fails with the given error function `e`.
   */
  final def leftOrFailWith[B, C, E1 >: E](e: C => E1)(implicit ev: A <:< Either[B, C]): ZPure[W, S1, S2, R, E1, B] =
    flatMap(ev(_) match {
      case Right(err)  => ZPure.fail(e(err))
      case Left(value) => ZPure.succeed(value)
    })

  /**
   * Returns a successful computation if the value is `Left`, or fails with a [[java.util.NoSuchElementException]].
   */
  final def leftOrFailWithException[B, C, E1 >: NoSuchElementException](implicit
    ev: A <:< Either[B, C],
    ev2: E <:< E1
  ): ZPure[W, S1, S2, R, E1, B] =
    foldM(
      e => ZPure.fail(ev2(e)),
      a => ev(a).fold(ZPure.succeed, _ => ZPure.fail(new NoSuchElementException("Either.left.get on Right")))
    )

  final def log[W1 >: W](w: W1): ZPure[W1, S1, S2, R, E, A] =
    self.flatMap(a => ZPure.log(w).as(a))

  /**
   * Transforms the result of this computation with the specified function.
   */
  final def map[B](f: A => B): ZPure[W, S1, S2, R, E, B] =
    flatMap(a => succeed(f(a)))

  /**
   * Transforms the error type of this computation with the specified
   * function.
   */
  final def mapError[E1](f: E => E1)(implicit ev: CanFail[E]): ZPure[W, S1, S2, R, E1, A] =
    catchAll(e => fail(f(e)))

  /**
   * Returns a computation with its full cause of failure mapped using the
   * specified function. This can be users to transform errors while
   * preserving the original structure of the `Cause`.
   */
  final def mapErrorCause[E2](f: Cause[E] => Cause[E2]): ZPure[W, S1, S2, R, E2, A] =
<<<<<<< HEAD
    foldCauseM(cause => ZPure.failCause(f(cause)), ZPure.succeed)
=======
    foldCauseM(cause => ZPure.halt(f(cause)), ZPure.succeed)
>>>>>>> 3c55edc1

  /**
   * Transforms the updated state of this computation with the specified
   * function.
   */
  final def mapState[S3](f: S2 => S3): ZPure[W, S1, S3, R, E, A] =
    self <* update(f)

  /**
   * Negates the boolean value of this computation.
   */
  final def negate(implicit ev: A <:< Boolean): ZPure[W, S1, S2, R, E, Boolean] =
    map(!_)

  /**
   * Requires the value of this computation to be `None`, otherwise fails with `None`.
   */
  final def none[B](implicit ev: A <:< Option[B]): ZPure[W, S1, S2, R, Option[E], Unit] =
    self.foldM(
      e => ZPure.fail(Some(e)),
      a => a.fold[ZPure[W, S2, S2, R, Option[E], Unit]](ZPure.succeed(()))(_ => ZPure.fail(None))
    )

  /**
   * Executes this computation and returns its value, if it succeeds, but
   * otherwise executes the specified computation.
   */
  final def orElse[W1 >: W, S0 <: S1, S3 >: S2, R1 <: R, E1, A1 >: A](
    that: => ZPure[W1, S0, S3, R1, E1, A1]
  )(implicit ev: CanFail[E]): ZPure[W1, S0, S3, R1, E1, A1] =
    foldM(_ => that, succeed)

  /**
   * Executes this computation and returns its value, if it succeeds, but
   * otherwise executes the specified computation.
   */
  final def orElseEither[W1 >: W, S0 <: S1, S3 >: S2, R1 <: R, E1, B](
    that: => ZPure[W1, S0, S3, R1, E1, B]
  )(implicit ev: CanFail[E]): ZPure[W1, S0, S3, R1, E1, Either[A, B]] =
    foldM(_ => that.map(Right(_)), a => succeed(Left(a)))

  /**
   * Executes this computation and returns its value, if it succeeds, but
   * otherwise fails with the specified error.
   */
  final def orElseFail[E1](e1: => E1)(implicit ev: CanFail[E]): ZPure[W, S1, S2, R, E1, A] =
    orElse(fail(e1))

  /**
   * Returns an computation that will produce the value of this computation, unless it
   * fails with the `None` value, in which case it will produce the value of
   * the specified computation.
   */
  final def orElseOptional[W1 >: W, S0 <: S1, S3 >: S2, R1 <: R, E1, A1 >: A](
    that: => ZPure[W1, S0, S3, R1, Option[E1], A1]
  )(implicit ev: E <:< Option[E1]): ZPure[W1, S0, S3, R1, Option[E1], A1] =
    catchAll(ev(_).fold(that)(e => ZPure.fail(Some(e))))

  /**
   * Executes this computation and returns its value, if it succeeds, but
   * otherwise succeeds with the specified value.
   */
  final def orElseSucceed[A1 >: A](a1: => A1)(implicit ev: CanFail[E]): ZPure[W, S1, Any, R, Nothing, A1] =
    orElse(succeed(a1))

  /**
   * Executes this computation and returns its value, if it succeeds, but
   * otherwise fallbacks to the new state with the specified value.
   */
  final def orElseFallback[A1 >: A, S3 >: S2](a1: => A1, s3: => S3)(implicit
    ev: CanFail[E]
  ): ZPure[W, S1, S3, R, Nothing, A1] =
    orElse(succeed(a1).mapState(_ => s3))

  /**
   * Provides this computation with its required environment.
   */
  final def provide(r: R)(implicit ev: NeedsEnv[R]): ZPure[W, S1, S2, Any, E, A] =
    ZPure.Provide(r, self)

  /**
   * Provides this computation with part of its required environment, leaving
   * the remainder.
   */
  final def provideSome[R0](f: R0 => R): ZPure[W, S1, S2, R0, E, A] =
    ZPure.accessZPure(r0 => self.provide(f(r0)))

  /**
   * Provides this computation with its initial state.
   */
  final def provideState(s: S1): ZPure[W, Any, S2, R, E, A] =
    set(s) *> self

  /**
   * Keeps some of the errors, and `throw` the rest
   */
  final def refineOrDie[E1](
    pf: PartialFunction[E, E1]
  )(implicit ev1: E <:< Throwable, ev2: CanFail[E]): ZPure[W, S1, S2, R, E1, A] =
    refineOrDieWith(pf)(ev1)

  /**
   * Keeps some of the errors, and `throw` the rest, using
   * the specified function to convert the `E` into a `Throwable`.
   */
  final def refineOrDieWith[E1](pf: PartialFunction[E, E1])(f: E => Throwable)(implicit
    ev: CanFail[E]
  ): ZPure[W, S1, S2, R, E1, A] =
    self catchAll (err => (pf lift err).fold[ZPure[W, S1, S2, R, E1, A]](throw f(err))(ZPure.fail))

  /**
   * Fail with the returned value if the `PartialFunction` matches, otherwise
   * continue with our held value.
   */
  final def reject[S0 <: S1, S3 >: S2, R1 <: R, E1 >: E](pf: PartialFunction[A, E1]): ZPure[W, S0, S3, R1, E1, A] =
    rejectM(pf.andThen(ZPure.fail(_)))

  /**
   * Continue with the returned computation if the `PartialFunction` matches,
   * translating the successful match into a failure, otherwise continue with
   * our held value.
   */
  final def rejectM[W1 >: W, S0 <: S1, S3 >: S2, R1 <: R, E1 >: E](
    pf: PartialFunction[A, ZPure[W1, S2, S3, R1, E1, E1]]
  ): ZPure[W1, S0, S3, R1, E1, A] =
    self.flatMap[W1, S3, R1, E1, A] { v =>
      if (pf.isDefinedAt(v)) {
        pf(v).flatMap[W1, S3, R1, E1, A](ZPure.fail)
      } else {
        ZPure.succeed(v)
      }
    }

  /**
   * Repeats this computation the specified number of times (or until the first failure)
   * passing the updated state to each successive repetition.
   */
  final def repeatN(n: Int)(implicit ev: S2 <:< S1): ZPure[W, S1, S2, R, E, A] =
    self.flatMap(a => if (n <= 0) ZPure.succeed(a) else repeatN(n - 1).contramapState(ev))

  /**
   * Repeats this computation until its value satisfies the specified predicate
   * (or until the first failure) passing the updated state to each successive repetition.
   */
  final def repeatUntil(f: A => Boolean)(implicit ev: S2 <:< S1): ZPure[W, S1, S2, R, E, A] =
    self.flatMap(a => if (f(a)) ZPure.succeed(a) else repeatUntil(f).contramapState(ev))

  /**
   * Repeats this computation until its value is equal to the specified value
   * (or until the first failure) passing the updated state to each successive repetition.
   */
  final def repeatUntilEquals[A1 >: A](a: => A1)(implicit ev: S2 <:< S1): ZPure[W, S1, S2, R, E, A1] =
    repeatUntil(_ == a)

  /**
   * Repeats this computation until the updated state satisfies the specified predicate
   * (or until the first failure) passing the updated state to each successive repetition.
   */
  final def repeatUntilState(f: S2 => Boolean)(implicit ev: S2 <:< S1): ZPure[W, S1, S2, R, E, A] =
    self.zip(ZPure.get).flatMap { case (a, s) =>
      if (f(s)) ZPure.succeed(a)
      else repeatUntilState(f).contramapState(ev)
    }

  /**
   * Repeats this computation until the updated state is equal to the specified value
   * (or until the first failure) passing the updated state to each successive repetition.
   */
  final def repeatUntilStateEquals[S3 >: S2](s: => S3)(implicit ev: S2 <:< S1): ZPure[W, S1, S3, R, E, A] =
    repeatUntilState(_ == s)

  /**
   * Repeats this computation for as long as its value satisfies the specified predicate
   * (or until the first failure) passing the updated state to each successive repetition.
   */
  final def repeatWhile(f: A => Boolean)(implicit ev: S2 <:< S1): ZPure[W, S1, S2, R, E, A] =
    repeatUntil(!f(_))

  /**
   * Repeats this computation for as long as its value is equal to the specified value
   * (or until the first failure) passing the updated state to each successive repetition.
   */
  final def repeatWhileEquals[A1 >: A](a: => A1)(implicit ev: S2 <:< S1): ZPure[W, S1, S2, R, E, A1] =
    repeatWhile(_ == a)

  /**
   * Repeats this computation for as long as the updated state satisfies the specified predicate
   * (or until the first failure) passing the updated state to each successive repetition.
   */
  final def repeatWhileState(f: S2 => Boolean)(implicit ev: S2 <:< S1): ZPure[W, S1, S2, R, E, A] =
    repeatUntilState(!f(_))

  /**
   * Runs this computation to produce its result.
   */
  final def run(implicit ev1: Unit <:< S1, ev2: Any <:< R, ev3: E <:< Nothing): A =
    runResult(())

  /**
   * Runs this computation with the specified initial state, returning both
   * the updated state and the result.
   */
  final def run(s: S1)(implicit ev1: Any <:< R, ev2: E <:< Nothing): (S2, A) =
    runAll(s)._2.fold(cause => ev2(cause.first), identity)

  /**
   * Runs this computation with the specified initial state, returning both the
   * log and either all the failures that occurred or the updated state and the
   * result.
   */
  final def runAll(s: S1)(implicit ev: Any <:< R): (Chunk[W], Either[Cause[E], (S2, A)]) = {
    val _                                                        = ev
    val stack: Stack[Any => ZPure[Any, Any, Any, Any, Any, Any]] = Stack()
    val environments: Stack[AnyRef]                              = Stack()
    val logs: Stack[ChunkBuilder[Any]]                           = Stack(ChunkBuilder.make())
    val clearLogOnError: StackBool                               = StackBool()
    var s0: Any                                                  = s
    var a: Any                                                   = null
    var failed                                                   = false
    var curZPure: ZPure[Any, Any, Any, Any, Any, Any]            = self.asInstanceOf[ZPure[Any, Any, Any, Any, Any, Any]]

    def findNextErrorHandler(): Unit = {
      var unwinding = true
      while (unwinding)
        stack.pop() match {
          case value: Fold[_, _, _, _, _, _, _, _, _] =>
            val continuation = value.failure
            stack.push(continuation.asInstanceOf[Any => ZPure[Any, Any, Any, Any, Any, Any]])
            unwinding = false
          case null                                   =>
            unwinding = false
          case _                                      =>
        }
    }

    while (curZPure ne null) {
      val tag = curZPure.tag
      (tag: @switch) match {
        case Tags.FlatMap =>
          val zPure        = curZPure.asInstanceOf[FlatMap[Any, Any, Any, Any, Any, Any, Any, Any]]
          val nested       = zPure.value
          val continuation = zPure.continue

          nested.tag match {
            case Tags.Succeed =>
              val zPure2 = nested.asInstanceOf[Succeed[Any]]
              curZPure = continuation(zPure2.value)

            case Tags.Modify =>
              val zPure2 = nested.asInstanceOf[Modify[Any, Any, Any]]

              val updated = zPure2.run0(s0)
              a = updated._1
              s0 = updated._2
              curZPure = continuation(a)

            case _ =>
              curZPure = nested
              stack.push(continuation)
          }

        case Tags.Succeed =>
          val zPure     = curZPure.asInstanceOf[Succeed[Any]]
          a = zPure.value
          val nextInstr = stack.pop()
          if (nextInstr eq null) curZPure = null else curZPure = nextInstr(a)
        case Tags.Fail    =>
          val zPure     = curZPure.asInstanceOf[Fail[Any]]
          findNextErrorHandler()
          val nextInstr = stack.pop()
          if (nextInstr eq null) {
            failed = true
            a = zPure.error
            curZPure = null
          } else
            curZPure = nextInstr(zPure.error)

        case Tags.Fold    =>
          val zPure = curZPure.asInstanceOf[Fold[Any, Any, Any, Any, Any, Any, Any, Any, Any]]
          val state = s0
          val fold  =
            ZPure.Fold(
              zPure.value,
              (cause: Cause[Any]) =>
                ZPure.suspend(Succeed({
                  val clear   = clearLogOnError.peekOrElse(false)
                  val builder = logs.pop()
                  if (!clear) logs.peek() ++= builder.result()
                })) *> ZPure.set(state) *> zPure.failure(cause),
              (a: Any) =>
                ZPure.suspend(Succeed({
                  val builder = logs.pop()
                  logs.peek() ++= builder.result()
                })) *> zPure.success(a)
            )
          stack.push(fold)
          logs.push(ChunkBuilder.make())
          curZPure = zPure.value
        case Tags.Access  =>
          val zPure = curZPure.asInstanceOf[Access[Any, Any, Any, Any, Any, Any]]
          curZPure = zPure.access(environments.peek())
        case Tags.Provide =>
          val zPure = curZPure.asInstanceOf[Provide[Any, Any, Any, Any, Any, Any]]
          environments.push(zPure.r.asInstanceOf[AnyRef])
          curZPure = zPure.continue.foldCauseM(
<<<<<<< HEAD
            e => ZPure.succeed(environments.pop()) *> ZPure.failCause(e),
=======
            e => ZPure.succeed(environments.pop()) *> ZPure.halt(e),
>>>>>>> 3c55edc1
            a => ZPure.succeed(environments.pop()) *> ZPure.succeed(a)
          )
        case Tags.Modify  =>
          val zPure     = curZPure.asInstanceOf[Modify[Any, Any, Any]]
          val updated   = zPure.run0(s0)
          a = updated._1
          s0 = updated._2
          val nextInstr = stack.pop()
          if (nextInstr eq null) curZPure = null else curZPure = nextInstr(a)
        case Tags.Log     =>
          val zPure     = curZPure.asInstanceOf[Log[Any, Any]]
          logs.peek() += zPure.log
          val nextInstr = stack.pop()
          a = ()
          if (nextInstr eq null) curZPure = null else curZPure = nextInstr(a)
        case Tags.Flag    =>
          val zPure = curZPure.asInstanceOf[Flag[Any, Any, Any, Any, Any, Any]]
          zPure.flag match {
            case FlagType.ClearLogOnError =>
              clearLogOnError.push(zPure.value)
              curZPure = zPure.continue.bimap(
                e => {
                  if (zPure.value) logs.peek().clear()
                  clearLogOnError.popOrElse(false)
                  e
                },
                a => { clearLogOnError.popOrElse(false); a }
              )
          }
      }
    }
    val log = logs.peek().result().asInstanceOf[Chunk[W]]
    if (failed) (log, Left(a.asInstanceOf[Cause[E]]))
    else (log, Right((s0.asInstanceOf[S2], a.asInstanceOf[A])))
  }

  /**
   * Runs this computation to produce its result or the first failure to
   * occur.
   */
  final def runEither(implicit ev1: Unit <:< S1, ev2: Any <:< R): Either[E, A] =
    runAll(())._2.fold(cause => Left(cause.first), { case (_, a) => Right(a) })

  /**
   * Runs this computation to produce its result and the log.
   */
  final def runLog(implicit ev1: Unit <:< S1, ev2: Any <:< R, ev3: E <:< Nothing): (Chunk[W], A) = {
    val (log, either) = runAll(())
    (log, either.fold(cause => ev3(cause.first), { case (_, a) => a }))
  }

  /**
   * Runs this computation with the specified initial state, returning the
   * result and discarding the updated state.
   */
  final def runResult(s: S1)(implicit ev1: Any <:< R, ev2: E <:< Nothing): A =
    run(s)._2

  /**
   * Runs this computation with the specified initial state, returning the
   * updated state and discarding the result.
   */
  final def runState(s: S1)(implicit ev1: Any <:< R, ev2: E <:< Nothing): S2 =
    run(s)._1

  /**
   * Runs this computation to a `ZValidation` value.
   */
  final def runValidation(implicit ev1: Unit <:< S1, ev2: Any <:< R): ZValidation[W, E, A] =
    runAll(()) match {
      case (log, Left(cause))   => ZValidation.Failure(log, NonEmptyChunk.fromChunk(cause.toChunk).get)
      case (log, Right((_, a))) => ZValidation.Success(log, a)
    }

  /**
   * Exposes the full cause of failures of this computation.
   */
  final def sandbox: ZPure[W, S1, S2, R, Cause[E], A] =
    foldCauseM(ZPure.fail, ZPure.succeed)

  /**
   * Converts an option on values into an option on errors leaving the state unchanged.
   */
  final def some[B](implicit ev: A <:< Option[B]): ZPure[W, S1, S2, R, Option[E], B] =
    self.foldM(
      e => ZPure.fail(Some(e)),
      a => a.fold[ZPure[W, S2, S2, R, Option[E], B]](ZPure.fail(Option.empty))(ZPure.succeed)
    )

  /**
   * Extracts the optional value or returns the given 'default' leaving the state unchanged.
   */
  final def someOrElse[B](default: => B)(implicit ev: A <:< Option[B]): ZPure[W, S1, S2, R, E, B] =
    map(_.getOrElse(default))

  /**
   * Extracts the optional value or runs the specified computation passing the
   * updated state from this computation.
   */
  final def someOrElseM[W1 >: W, S3 >: S2, R1 <: R, E1 >: E, B](
    that: ZPure[W1, S2, S3, R1, E1, B]
  )(implicit ev: A <:< Option[B]): ZPure[W1, S1, S3, R1, E1, B] =
    self.flatMap(ev(_).fold(that)(ZPure.succeed))

  /**
   * Extracts the optional value or fails with the given error 'e'.
   */
  final def someOrFail[B, E1 >: E](e: => E1)(implicit ev: A <:< Option[B]): ZPure[W, S1, S2, R, E1, B] =
    self.flatMap(ev(_) match {
      case Some(value) => ZPure.succeed(value)
      case None        => ZPure.fail(e)
    })

  /**
   * Extracts the optional value or fails with a [[java.util.NoSuchElementException]] leaving the state unchanged.
   */
  final def someOrFailException[B, E1 >: E](implicit
    ev: A <:< Option[B],
    ev2: NoSuchElementException <:< E1
  ): ZPure[W, S1, S2, R, E1, B] =
    self.flatMap(ev(_) match {
      case Some(value) => ZPure.succeed(value)
      case None        => ZPure.fail(new NoSuchElementException("None.get"))
    })

  protected def tag: Int

  /**
   * Transforms ZPure to ZIO that either succeeds with `A` or fails with error(s) `E`.
   * The original state is supposed to be `()`.
   */
<<<<<<< HEAD
  def toZIO[R1 <: R](implicit ev: Unit <:< S1, tag: Tag[R1]): zio.ZIO[R1, E, A] = zio.ZIO.serviceWithZIO[R1] { r =>
    provide(r).runAll(())._2 match {
      case Left(cause)   => zio.ZIO.failCause(cause.toCause)
=======
  def toZIO(implicit ev: Unit <:< S1): zio.ZIO[R, E, A] = zio.ZIO.accessM[R] { r =>
    provide(r).runAll(())._2 match {
      case Left(cause)   => zio.ZIO.halt(cause.toCause)
>>>>>>> 3c55edc1
      case Right((_, a)) => zio.ZIO.succeedNow(a)
    }
  }

  /**
   * Transforms ZPure to ZIO that either succeeds with `A` or fails with error(s) `E`.
   */
  def toZIOWith[R1 <: R](s1: S1)(implicit tag: Tag[R1]): zio.ZIO[R1, E, A] =
    zio.ZIO.serviceWithZIO[R1] { r =>
      val result = provide(r).runAll(s1)
      result._2 match {
        case Left(cause)   => zio.ZIO.failCause(cause.toCause)
        case Right((_, a)) => zio.ZIO.succeedNow(a)
      }
    }

  /**
   * Transforms ZPure to ZIO that either succeeds with `S2` and `A` or fails with error(s) `E`.
   */
  def toZIOWithState[R1 <: R](s1: S1)(implicit tag: Tag[R1]): zio.ZIO[R1, E, (S2, A)] =
    zio.ZIO.serviceWithZIO[R1] { r =>
      val result = provide(r).runAll(s1)
      result._2 match {
        case Left(cause)   => zio.ZIO.failCause(cause.toCause)
        case Right(result) => zio.ZIO.succeedNow(result)
      }
    }

  /**
   * Transforms ZPure to ZIO that either succeeds with `Chunk[W]`, `S2` and `A` or fails with error(s) `E`.
   */
  def toZIOWithAll[R1 <: R](s1: S1)(implicit tag: Tag[R1]): zio.ZIO[R1, E, (Chunk[W], S2, A)] =
    zio.ZIO.serviceWithZIO[R1] { r =>
      val (log, result) = provide(r).runAll(s1)
      result match {
        case Left(cause)    => zio.ZIO.failCause(cause.toCause)
        case Right((s2, a)) => zio.ZIO.succeedNow((log, s2, a))
      }
    }

  /**
   * Submerges the full cause of failures of this computation.
   */
  def unsandbox[E1](implicit ev: E <:< Cause[E1]): ZPure[W, S1, S2, R, E1, A] =
<<<<<<< HEAD
    foldM(e => ZPure.failCause(ev(e)), a => ZPure.succeed(a))
=======
    foldM(e => ZPure.halt(ev(e)), a => ZPure.succeed(a))
>>>>>>> 3c55edc1

  /**
   * Combines this computation with the specified computation, passing the
   * updated state from this computation to that computation and combining the
   * results of both into a tuple.
   */
  final def zip[W1 >: W, S3, R1 <: R, E1 >: E, B](
    that: ZPure[W1, S2, S3, R1, E1, B]
  ): ZPure[W1, S1, S3, R1, E1, (A, B)] =
    self.zipWith(that)((_, _))

  /**
   * Combines this computation with the specified computation, passing the
   * updated state from this computation to that computation and returning the
   * result of this computation.
   */
  final def zipLeft[W1 >: W, S3, R1 <: R, E1 >: E, B](
    that: ZPure[W1, S2, S3, R1, E1, B]
  ): ZPure[W1, S1, S3, R1, E1, A] =
    self.zipWith(that)((a, _) => a)

  /**
   * Combines this computation with the specified computation, passing the
   * updated state from this computation to that computation and returning the
   * result of that computation.
   */
  final def zipRight[W1 >: W, S3, R1 <: R, E1 >: E, B](
    that: ZPure[W1, S2, S3, R1, E1, B]
  ): ZPure[W1, S1, S3, R1, E1, B] =
    self.zipWith(that)((_, b) => b)

  /**
   * Combines this computation with the specified computation, passing the
   * updated state from this computation to that computation and combining the
   * results of both using the specified function.
   */
  final def zipWith[W1 >: W, S3, R1 <: R, E1 >: E, B, C](
    that: ZPure[W1, S2, S3, R1, E1, B]
  )(f: (A, B) => C): ZPure[W1, S1, S3, R1, E1, C] =
    self.flatMap(a => that.flatMap(b => State.succeed(f(a, b))))

  /**
   * Returns a successful computation if the value is `Right`, or fails with error `None`.
   */
  final def right[B, C](implicit ev: A <:< Either[B, C]): ZPure[W, S1, S2, R, Option[E], C] =
    self.foldM(
      e => ZPure.fail(Some(e)),
      a => ev(a).fold(_ => ZPure.fail(None), ZPure.succeed)
    )

  /*
     Returns a successful computation if the value is `Right`, or fails with error `e`.
   */
  final def rightOrFail[B, C, E1 >: E](e: => E1)(implicit ev: A <:< Either[B, C]): ZPure[W, S1, S2, R, E1, C] =
    self.flatMap(ev(_) match {
      case Right(value) => ZPure.succeed(value)
      case Left(_)      => ZPure.fail(e)
    })

  /*
     Returns a successful computation if the value is `Right`, or fails with error function `e`.
   */
  final def rightOrFailWith[B, C, E1 >: E](e: B => E1)(implicit ev: A <:< Either[B, C]): ZPure[W, S1, S2, R, E1, C] =
    self.flatMap(ev(_) match {
      case Right(value) => ZPure.succeed(value)
      case Left(err)    => ZPure.fail(e(err))
    })

  /*
     Returns a successful computation if the value is `Right`, or fails with a [[java.util.NoSuchElementException]].
   */
  final def rightOrFailWithException[B, C, E1 >: NoSuchElementException](implicit
    ev: A <:< Either[B, C],
    ev2: E <:< E1
  ): ZPure[W, S1, S2, R, E1, C] =
    self.foldM(
      e => ZPure.fail(ev2(e)),
      a => ev(a).fold(_ => ZPure.fail(new NoSuchElementException("Either.right.get on Left")), ZPure.succeed)
    )

  /**
   * Maps the value of this computation to unit.
   */
  final def unit: ZPure[W, S1, S2, R, E, Unit] = as(())

}

object ZPure extends ZPureLowPriorityImplicits with ZPureArities {

  def access[R]: AccessPartiallyApplied[R] =
    new AccessPartiallyApplied

  def accessZPure[R]: AccessZPurePartiallyApplied[R] =
    new AccessZPurePartiallyApplied

  /**
   * Constructs a computation, catching any `Throwable` that is thrown.
   */
  def attempt[S, A](a: => A): ZPure[Nothing, S, S, Any, Throwable, A] =
    suspend {
      try ZPure.succeed(a)
      catch {
        case e: VirtualMachineError => throw e
        case e: Throwable           => ZPure.fail(e)
      }
    }

  /**
   * Combines a collection of computations into a single computation that
   * passes the updated state from each computation to the next and collects
   * the results.
   */
  def collectAll[F[+_]: ForEach, W, S, R, E, A](fa: F[ZPure[W, S, S, R, E, A]]): ZPure[W, S, S, R, E, F[A]] =
    ForEach[F].flip[({ type lambda[+A] = ZPure[W, S, S, R, E, A] })#lambda, A](fa)

  def environment[S, R]: ZPure[Nothing, S, S, R, Nothing, R] =
    access(r => r)

  def fail[E](e: E): ZPure[Nothing, Any, Nothing, Any, E, Nothing] =
<<<<<<< HEAD
    failCause(Cause(e))

  def failCause[E](cause: Cause[E]): ZPure[Nothing, Any, Nothing, Any, E, Nothing] =
=======
    halt(Cause(e))

  def halt[E](cause: Cause[E]): ZPure[Nothing, Any, Nothing, Any, E, Nothing] =
>>>>>>> 3c55edc1
    ZPure.Fail(cause)

  /**
   * Constructs a computation that extracts the first element of a tuple.
   */
  def first[S, A]: ZPure[Nothing, S, S, (A, Any), Nothing, A] =
    fromFunction(_._1)

  /**
   * Constructs a computation from an `Either`.
   */
  def fromEither[S, L, R](either: Either[L, R]): ZPure[Nothing, S, S, Any, L, R] =
    either.fold(l => ZPure.fail(l), r => ZPure.succeed(r))

  /**
   * Constructs a computation from a function.
   */
  def fromFunction[S, R, A](f: R => A): ZPure[Nothing, S, S, R, Nothing, A] =
    access(f)

  /**
   * Constructs a computation from an `Option`.
   */
  def fromOption[S, A](option: Option[A]): ZPure[Nothing, S, S, Any, Unit, A] =
    option match {
      case Some(a) => ZPure.succeed(a)
      case None    => ZPure.fail(())
    }

  /**
   * Constructs a `Validation` from a predicate, failing with None.
   */
  def fromPredicate[A](value: A)(f: A => Boolean): Validation[None.type, A] =
    fromPredicateWith(None)(value)(f)

  /**
   * Constructs a `Validation` from a predicate, failing with the error provided.
   */
  def fromPredicateWith[E, A](error: => E)(value: A)(f: A => Boolean): Validation[E, A] =
    if (f(value)) Validation.succeed(value)
    else Validation.fail(error)

  /**
   * Constructs a computation from a `scala.util.Try`.
   */
  def fromTry[S, A](t: Try[A]): ZPure[Nothing, S, S, Any, Throwable, A] =
    attempt(t).flatMap {
      case scala.util.Success(v) => ZPure.succeed(v)
      case scala.util.Failure(t) => ZPure.fail(t)
    }

  /**
   * Maps each element of a collection to a computation and combines them all
   * into a single computation that passes the updated state from each
   * computation to the next and collects the results.
   */
  def forEach[F[+_]: ForEach, W, S, R, E, A, B](fa: F[A])(
    f: A => ZPure[W, S, S, R, E, B]
  ): ZPure[W, S, S, R, E, F[B]] =
    ForEach[F].forEach[({ type lambda[+A] = ZPure[W, S, S, R, E, A] })#lambda, A, B](fa)(f)

  /**
   * Constructs a computation that returns the initial state unchanged.
   */
  def get[S]: ZPure[Nothing, S, S, Any, Nothing, S] =
    modify(s => (s, s))

  def log[S, W](w: W): ZPure[W, S, S, Any, Nothing, Unit] =
    ZPure.Log(w)

  /**
   * Combines the results of the specified `ZPure` values using the function
   * `f`, failing with the accumulation of all errors if any fail.
   */
  def mapParN[W, S, R, E, A, B, C](left: ZPure[W, S, S, R, E, A], right: ZPure[W, S, S, R, E, B])(
    f: (A, B) => C
  ): ZPure[W, S, S, R, E, C] =
    left.foldCauseM(
      c1 =>
        right.foldCauseM(
<<<<<<< HEAD
          c2 => ZPure.failCause(c1 && c2),
          _ => ZPure.failCause(c1)
=======
          c2 => ZPure.halt(c1 && c2),
          _ => ZPure.halt(c1)
>>>>>>> 3c55edc1
        ),
      a => right.map(b => f(a, b))
    )

  /**
   * Combines the results of the specified `ZPure` values using the function
   * `f`, failing with the first error if any fail.
   */
  def mapN[W, S, R, E, A, B, C](left: ZPure[W, S, S, R, E, A], right: ZPure[W, S, S, R, E, B])(
    f: (A, B) => C
  ): ZPure[W, S, S, R, E, C] =
    left.zipWith(right)(f)

  /**
   * Constructs a computation from the specified modify function.
   */
  def modify[S1, S2, A](f: S1 => (A, S2)): ZPure[Nothing, S1, S2, Any, Nothing, A] =
    Modify(f)

  /**
   * Constructs a computation that may fail from the specified modify function.
   */
  def modifyEither[S1, S2, E, A](f: S1 => Either[E, (A, S2)]): ZPure[Nothing, S1, S2, Any, E, A] =
    get.map(f).flatMap {
      case Left(e)        => ZPure.fail(e)
      case Right((a, s2)) => ZPure.succeed(a).asState(s2)
    }

  /**
   * Constructs a computation that extracts the second element of a tuple.
   */
  def second[S, B]: ZPure[Nothing, S, S, (Any, B), Nothing, B] =
    fromFunction(_._2)

  /**
   * Constructs a computation that sets the state to the specified value.
   */
  def set[S](s: S): ZPure[Nothing, Any, S, Any, Nothing, Unit] =
    modify(_ => ((), s))

  /**
   * Constructs a computation that always succeeds with the specified value,
   * passing the state through unchanged.
   */
  def succeed[S, A](a: A): ZPure[Nothing, S, S, Any, Nothing, A] =
    Succeed(a)

  /**
   * Returns a lazily constructed computation, whose construction may itself require effects.
   */
  def suspend[W, S1, S2, R, E, A](pure: => ZPure[W, S1, S2, R, E, A]): ZPure[W, S1, S2, R, E, A] =
    ZPure.unit.flatMap(_ => pure)

  /**
   * Combines the results of the specified `ZPure` values into a tuple, failing
   * with the first error if any fail.
   */
  def tupled[W, S, R, E, A, B](
    left: ZPure[W, S, S, R, E, A],
    right: ZPure[W, S, S, R, E, B]
  ): ZPure[W, S, S, R, E, (A, B)] =
    mapN(left, right)((_, _))

  /**
   * Combines the results of the specified `ZPure` values into a tuple, failing
   * with the accumulation of all errors if any fail.
   */
  def tupledPar[W, S, R, E, A0, A1](
    zPure1: ZPure[W, S, S, R, E, A0],
    zPure2: ZPure[W, S, S, R, E, A1]
  ): ZPure[W, S, S, R, E, (A0, A1)] =
    mapParN(zPure1, zPure2)((_, _))

  /**
   * Constructs a computation that always returns the `Unit` value, passing the
   * state through unchanged.
   */
  def unit[S]: ZPure[Nothing, S, S, Any, Nothing, Unit] =
    succeed(())

  /**
   * Constructs a computation from the specified update function.
   */
  def update[S1, S2](f: S1 => S2): ZPure[Nothing, S1, S2, Any, Nothing, Unit] =
    modify(s => ((), f(s)))

  final class AccessPartiallyApplied[R](private val dummy: Boolean = true) extends AnyVal {
    def apply[S, A](f: R => A): ZPure[Nothing, S, S, R, Nothing, A] =
      Access(r => succeed(f(r)))
  }

  final class AccessZPurePartiallyApplied[R](private val dummy: Boolean = true) extends AnyVal {
    def apply[W, S1, S2, E, A](f: R => ZPure[W, S1, S2, Any, E, A]): ZPure[W, S1, S2, R, E, A] =
      Access(f)
  }

  @implicitNotFound(
    "Pattern guards are only supported when the error type is a supertype of NoSuchElementException. However, your effect has ${E} for the error type."
  )
  abstract class CanFilter[+E] {
    def apply(t: NoSuchElementException): E
  }

  object CanFilter {
    implicit def canFilter[E >: NoSuchElementException]: CanFilter[E] =
      new CanFilter[E] {
        def apply(t: NoSuchElementException): E = t
      }
  }

  /**
   * The `Covariant` instance for `ZPure`.
   */
  implicit def ZPureCovariant[W, S1, S2, R, E]: Covariant[({ type lambda[+A] = ZPure[W, S1, S2, R, E, A] })#lambda] =
    new Covariant[({ type lambda[+A] = ZPure[W, S1, S2, R, E, A] })#lambda] {
      def map[A, B](f: A => B): ZPure[W, S1, S2, R, E, A] => ZPure[W, S1, S2, R, E, B] =
        _.map(f)
    }

  /**
   * The `IdentityBoth` instance for `ZPure`.
   */
  implicit def ZPureIdentityBoth[W, S, R, E]: IdentityBoth[({ type lambda[+A] = ZPure[W, S, S, R, E, A] })#lambda] =
    new IdentityBoth[({ type lambda[+A] = ZPure[W, S, S, R, E, A] })#lambda] {
      def any: ZPure[W, S, S, Any, Nothing, Any]                                                                   =
        ZPure.unit
      def both[A, B](fa: => ZPure[W, S, S, R, E, A], fb: => ZPure[W, S, S, R, E, B]): ZPure[W, S, S, R, E, (A, B)] =
        fa.zip(fb)
    }

  /**
   * The `IdentityFlatten` instance for `ZPure`.
   */
  implicit def ZPureIdentityFlatten[W, S, R, E]
    : IdentityFlatten[({ type lambda[+A] = ZPure[W, S, S, R, E, A] })#lambda] =
    new IdentityFlatten[({ type lambda[+A] = ZPure[W, S, S, R, E, A] })#lambda] {
      def any: ZPure[W, S, S, Any, Nothing, Any]                                                  =
        ZPure.unit
      def flatten[A](ffa: ZPure[W, S, S, R, E, ZPure[W, S, S, R, E, A]]): ZPure[W, S, S, R, E, A] =
        ffa.flatten
    }

  implicit final class ZPureRefineToOrDieOps[W, S1, S2, R, E <: Throwable, A](self: ZPure[W, S1, S2, R, E, A]) {

    /**
     * Keeps some of the errors, and `throw` the rest.
     */
    def refineToOrDie[E1 <: E: ClassTag](implicit ev: CanFail[E]): ZPure[W, S1, S2, R, E1, A] =
      self.refineOrDie { case e: E1 => e }
  }

  implicit final class ZPureWithFilterOps[W, S1, S2, R, E, A](private val self: ZPure[W, S1, S2, R, E, A])
      extends AnyVal {

    /**
     * Enables to check conditions in the value produced by ZPure
     * If the condition is not satisfied, it fails with NoSuchElementException
     * this provide the syntax sugar in for-comprehension:
     * for {
     *   (i, j) <- zpure1
     *   positive <- zpure2 if positive > 0
     *  } yield ()
     */
    def withFilter(predicate: A => Boolean)(implicit ev: CanFilter[E]): ZPure[W, S1, S2, R, E, A] =
      self.flatMap { a =>
        if (predicate(a)) ZPure.succeed(a)
        else ZPure.fail(ev(new NoSuchElementException("The value doesn't satisfy the predicate")))
      }
  }

  @silent("never used")
  private object Tags {
    final val FlatMap = 0
    final val Succeed = 1
    final val Fail    = 2
    final val Fold    = 3
    final val Access  = 4
    final val Provide = 5
    final val Modify  = 6
    final val Log     = 7
    final val Flag    = 8
  }

  private final case class Succeed[+A](value: A)                     extends ZPure[Nothing, Any, Nothing, Any, Nothing, A] {
    override def tag: Int = Tags.Succeed
  }
  private final case class Fail[+E](error: Cause[E])                 extends ZPure[Nothing, Any, Nothing, Any, E, Nothing] {
    override def tag: Int = Tags.Fail
  }
  private final case class Modify[-S1, +S2, +A](run0: S1 => (A, S2)) extends ZPure[Nothing, S1, S2, Any, Nothing, A]       {
    override def tag: Int = Tags.Modify
  }
  private final case class FlatMap[+W, -S1, S2, +S3, -R, +E, A, +B](
    value: ZPure[W, S1, S2, R, E, A],
    continue: A => ZPure[W, S2, S3, R, E, B]
  ) extends ZPure[W, S1, S3, R, E, B] {
    override def tag: Int = Tags.FlatMap
  }
  private final case class Fold[+W, -S1, S2, +S3, -R, E1, +E2, A, +B](
    value: ZPure[W, S1, S2, R, E1, A],
    failure: Cause[E1] => ZPure[W, S1, S3, R, E2, B],
    success: A => ZPure[W, S2, S3, R, E2, B]
  ) extends ZPure[W, S1, S3, R, E2, B]
      with Function[A, ZPure[W, S2, S3, R, E2, B]] {
    override def tag: Int                                = Tags.Fold
    override def apply(a: A): ZPure[W, S2, S3, R, E2, B] =
      success(a)
  }
  private final case class Access[W, S1, S2, R, E, A](access: R => ZPure[W, S1, S2, R, E, A])
      extends ZPure[W, S1, S2, R, E, A] {
    override def tag: Int = Tags.Access
  }
  private final case class Provide[W, S1, S2, R, E, A](r: R, continue: ZPure[W, S1, S2, R, E, A])
      extends ZPure[W, S1, S2, Any, E, A] {
    override def tag: Int = Tags.Provide
  }
  private final case class Log[S, +W](log: W)                        extends ZPure[W, S, S, Any, Nothing, Unit]            {
    override def tag: Int = Tags.Log
  }
  private final case class Flag[W, S1, S2, R, E, A](
    flag: FlagType,
    value: Boolean,
    continue: ZPure[W, S1, S2, R, E, A]
  ) extends ZPure[W, S1, S2, R, E, A] {
    override def tag: Int = Tags.Flag
  }

  sealed trait FlagType
  object FlagType {
    case object ClearLogOnError extends FlagType
  }
}

trait ZPureLowPriorityImplicits {

  /**
   * The `CommutativeBoth` instance for `ZPure`.
   */
  implicit def ZPureCommutativeBoth[W, S, R, E]
    : CommutativeBoth[({ type lambda[+A] = ZPure[W, S, S, R, E, A] })#lambda] =
    new CommutativeBoth[({ type lambda[+A] = ZPure[W, S, S, R, E, A] })#lambda] {
      def both[A, B](fa: => ZPure[W, S, S, R, E, A], fb: => ZPure[W, S, S, R, E, B]): ZPure[W, S, S, R, E, (A, B)] =
        ZPure.tupledPar(fa, fb)
    }
}<|MERGE_RESOLUTION|>--- conflicted
+++ resolved
@@ -429,11 +429,7 @@
    * preserving the original structure of the `Cause`.
    */
   final def mapErrorCause[E2](f: Cause[E] => Cause[E2]): ZPure[W, S1, S2, R, E2, A] =
-<<<<<<< HEAD
     foldCauseM(cause => ZPure.failCause(f(cause)), ZPure.succeed)
-=======
-    foldCauseM(cause => ZPure.halt(f(cause)), ZPure.succeed)
->>>>>>> 3c55edc1
 
   /**
    * Transforms the updated state of this computation with the specified
@@ -739,11 +735,7 @@
           val zPure = curZPure.asInstanceOf[Provide[Any, Any, Any, Any, Any, Any]]
           environments.push(zPure.r.asInstanceOf[AnyRef])
           curZPure = zPure.continue.foldCauseM(
-<<<<<<< HEAD
             e => ZPure.succeed(environments.pop()) *> ZPure.failCause(e),
-=======
-            e => ZPure.succeed(environments.pop()) *> ZPure.halt(e),
->>>>>>> 3c55edc1
             a => ZPure.succeed(environments.pop()) *> ZPure.succeed(a)
           )
         case Tags.Modify  =>
@@ -875,15 +867,9 @@
    * Transforms ZPure to ZIO that either succeeds with `A` or fails with error(s) `E`.
    * The original state is supposed to be `()`.
    */
-<<<<<<< HEAD
   def toZIO[R1 <: R](implicit ev: Unit <:< S1, tag: Tag[R1]): zio.ZIO[R1, E, A] = zio.ZIO.serviceWithZIO[R1] { r =>
     provide(r).runAll(())._2 match {
       case Left(cause)   => zio.ZIO.failCause(cause.toCause)
-=======
-  def toZIO(implicit ev: Unit <:< S1): zio.ZIO[R, E, A] = zio.ZIO.accessM[R] { r =>
-    provide(r).runAll(())._2 match {
-      case Left(cause)   => zio.ZIO.halt(cause.toCause)
->>>>>>> 3c55edc1
       case Right((_, a)) => zio.ZIO.succeedNow(a)
     }
   }
@@ -928,11 +914,7 @@
    * Submerges the full cause of failures of this computation.
    */
   def unsandbox[E1](implicit ev: E <:< Cause[E1]): ZPure[W, S1, S2, R, E1, A] =
-<<<<<<< HEAD
     foldM(e => ZPure.failCause(ev(e)), a => ZPure.succeed(a))
-=======
-    foldM(e => ZPure.halt(ev(e)), a => ZPure.succeed(a))
->>>>>>> 3c55edc1
 
   /**
    * Combines this computation with the specified computation, passing the
@@ -1052,15 +1034,9 @@
     access(r => r)
 
   def fail[E](e: E): ZPure[Nothing, Any, Nothing, Any, E, Nothing] =
-<<<<<<< HEAD
     failCause(Cause(e))
 
   def failCause[E](cause: Cause[E]): ZPure[Nothing, Any, Nothing, Any, E, Nothing] =
-=======
-    halt(Cause(e))
-
-  def halt[E](cause: Cause[E]): ZPure[Nothing, Any, Nothing, Any, E, Nothing] =
->>>>>>> 3c55edc1
     ZPure.Fail(cause)
 
   /**
@@ -1141,13 +1117,8 @@
     left.foldCauseM(
       c1 =>
         right.foldCauseM(
-<<<<<<< HEAD
           c2 => ZPure.failCause(c1 && c2),
           _ => ZPure.failCause(c1)
-=======
-          c2 => ZPure.halt(c1 && c2),
-          _ => ZPure.halt(c1)
->>>>>>> 3c55edc1
         ),
       a => right.map(b => f(a, b))
     )
