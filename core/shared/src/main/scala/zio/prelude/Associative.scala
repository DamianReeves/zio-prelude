--- conflicted
+++ resolved
@@ -16,14 +16,8 @@
 
 package zio.prelude
 
-<<<<<<< HEAD
-import zio.prelude.newtypes.{And, AndF, First, Last, Max, Min, Natural, Or, OrF, Prod, Sum}
-import zio.{Chunk, Duration => ZIODuration, NonEmptyChunk}
-=======
-import zio.duration.{Duration => ZIODuration}
 import zio.prelude.newtypes.{And, AndF, AndThen, Both, First, Last, Max, Min, Natural, Or, OrF, Prod, Sum}
-import zio.{Cause, Chunk, NonEmptyChunk}
->>>>>>> f067fb3d
+import zio.{Cause, Chunk, Duration => ZIODuration, NonEmptyChunk}
 
 import scala.annotation.tailrec
 
