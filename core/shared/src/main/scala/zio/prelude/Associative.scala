--- conflicted
+++ resolved
@@ -16,17 +16,8 @@
 
 package zio.prelude
 
-<<<<<<< HEAD
-import zio.prelude.coherent.AssociativeEqual
 import zio.prelude.newtypes.{And, First, Last, Max, Min, Natural, Or, Prod, Sum}
-import zio.test.TestResult
-import zio.test.laws.{Lawful, Laws}
 import zio.{Chunk, Duration => ZIODuration, NonEmptyChunk}
-=======
-import zio.duration.{Duration => ZIODuration}
-import zio.prelude.newtypes.{And, First, Last, Max, Min, Natural, Or, Prod, Sum}
-import zio.{Chunk, NonEmptyChunk}
->>>>>>> 04751e1d
 
 import scala.annotation.tailrec
 
