--- conflicted
+++ resolved
@@ -275,10 +275,7 @@
    */
   final def toZIO: IO[E, A] =
     self.fold(
-<<<<<<< HEAD
       nec => ZIO.failCause(nec.reduceMapLeft(e => zio.Cause.fail(e))((c, e) => zio.Cause.Both(c, zio.Cause.fail(e)))),
-=======
-      nec => ZIO.halt(nec.reduceMap(e => Both(zio.Cause.fail(e)))),
       ZIO.succeedNow
     )
 
@@ -288,7 +285,6 @@
   final def toZIOAssociative[E1 >: E](implicit A: Associative[E1]): IO[E1, A] =
     self.fold(
       nec => ZIO.fail(nec.reduceMap[E1](identity)),
->>>>>>> f067fb3d
       ZIO.succeedNow
     )
 
