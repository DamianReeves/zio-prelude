name: CI

env:
<<<<<<< HEAD
  JDK_JAVA_OPTIONS: -XX:+PrintCommandLineFlags -Xmx3G # JDK_JAVA_OPTIONS is _the_ env. variable to use for modern Java
  JVM_OPTS: -XX:+PrintCommandLineFlags -Xmx3G # for Java 8 only (sadly, it is not modern enough for JDK_JAVA_OPTIONS)
=======
  JDK_JAVA_OPTIONS: -XX:+PrintCommandLineFlags -XX:MaxMetaspaceSize=4G -Xmx8G -Xss8M # JDK_JAVA_OPTIONS is _the_ env. variable to use for modern Java
  JVM_OPTS: -XX:+PrintCommandLineFlags -XX:MaxMetaspaceSize=4G -Xmx8G -Xss8M # for Java 8 only (sadly, it is not modern enough for JDK_JAVA_OPTIONS)
>>>>>>> 42557a43

on:
  pull_request:
  push:
    branches: ['master', 'zio-2']
  release:
    types:
      - published

jobs:
  lint:
    runs-on: ubuntu-20.04
    timeout-minutes: 30
    steps:
      - name: Checkout current branch
        uses: actions/checkout@v2.3.4
        with:
          fetch-depth: 0
      - name: Setup Scala and Java
        uses: olafurpg/setup-scala@v13
      - name: Cache scala dependencies
        uses: coursier/cache-action@v6
      - name: Lint code
        run: ./sbt check

  doc:
    runs-on: ubuntu-20.04
    timeout-minutes: 30
    steps:
      - name: Checkout current branch
        uses: actions/checkout@v2.3.4
      - name: Setup Scala and Java
        uses: olafurpg/setup-scala@v13
      - name: Cache scala dependencies
        uses: coursier/cache-action@v6
      - name: Check Document Generation
        run: ./sbt docs/docusaurusCreateSite

  test:
    runs-on: ubuntu-20.04
    timeout-minutes: 30
    strategy:
      fail-fast: false
      matrix:
        java: ['8']
        scala: ['2.11.12', '2.12.14', '2.13.6', '3.0.2']
        platform: ['JVM']
    steps:
      - name: Checkout current branch
        uses: actions/checkout@v2.3.4
        with:
          fetch-depth: 0
      - name: Setup Scala and Java
        uses: olafurpg/setup-scala@v13
        with:
          java-version: ${{ matrix.java }}
      - name: Cache scala dependencies
        uses: coursier/cache-action@v6
      - name: Run tests
        run: ./sbt ++${{ matrix.scala }}! test${{ matrix.platform }}

  testJvms:
    runs-on: ubuntu-20.04
    timeout-minutes: 30
    strategy:
      fail-fast: false
      matrix:
        java: ['8', '11', '17']
        platform: ['JVM']
    steps:
      - name: Checkout current branch
        uses: actions/checkout@v2.3.4
      - name: Setup Scala and Java
        uses: olafurpg/setup-scala@v13
        with:
          java-version: ${{ matrix.java }}
      - name: Cache scala dependencies
        uses: coursier/cache-action@v6
      - name: Test on different JVM versions
        run: ./sbt test${{ matrix.platform }}

  testPlatforms:
    runs-on: ubuntu-20.04
    timeout-minutes: 30
    strategy:
      fail-fast: false
      matrix:
        java: ['8']
        platform: ['JVM', 'JS', 'Native']
    steps:
      - name: Checkout current branch
        uses: actions/checkout@v2.3.4
      - name: Setup Scala and Java
        uses: olafurpg/setup-scala@v13
        with:
          java-version: ${{ matrix.java }}
      - name: Cache scala dependencies
        uses: coursier/cache-action@v6
      - name: Test on different Scala target platforms
        run: ./sbt test${{ matrix.platform }}

  docScalaVersions:
    runs-on: ubuntu-20.04
    timeout-minutes: 30
    steps:
      - name: Checkout current branch
        uses: actions/checkout@v2.3.4
      - name: Setup Scala and Java
        uses: olafurpg/setup-scala@v13
      - name: Cache scala dependencies
        uses: coursier/cache-action@v6
      - name: Check Document Generation
        run: ./sbt +coreJVM/doc +experimentalJVM/doc +scalaParallelCollections/doc

  ci:
    runs-on: ubuntu-20.04
    needs: [lint, doc, test, testJvms, testPlatforms, docScalaVersions]
    steps:
      - name: Aggregate of lint, and all tests
        run: echo "ci passed"

  publish:
    runs-on: ubuntu-20.04
    timeout-minutes: 30
    needs: [ci]
    if: github.event_name != 'pull_request'
    steps:
      - name: Checkout current branch
        uses: actions/checkout@v2.3.4
        with:
          fetch-depth: 0
<<<<<<< HEAD
      - name: Setup Scala and Java 
=======
      - name: Setup Scala and Java
>>>>>>> 42557a43
        uses: olafurpg/setup-scala@v13
      - name: Cache scala dependencies
        uses: coursier/cache-action@v6
      - name: Release artifacts
        run: ./sbt ci-release
        env:
          PGP_PASSPHRASE: ${{ secrets.PGP_PASSPHRASE }}
          PGP_SECRET: ${{ secrets.PGP_SECRET }}
          SONATYPE_PASSWORD: ${{ secrets.SONATYPE_PASSWORD }}
          SONATYPE_USERNAME: ${{ secrets.SONATYPE_USERNAME }}<|MERGE_RESOLUTION|>--- conflicted
+++ resolved
@@ -1,13 +1,8 @@
 name: CI
 
 env:
-<<<<<<< HEAD
-  JDK_JAVA_OPTIONS: -XX:+PrintCommandLineFlags -Xmx3G # JDK_JAVA_OPTIONS is _the_ env. variable to use for modern Java
-  JVM_OPTS: -XX:+PrintCommandLineFlags -Xmx3G # for Java 8 only (sadly, it is not modern enough for JDK_JAVA_OPTIONS)
-=======
   JDK_JAVA_OPTIONS: -XX:+PrintCommandLineFlags -XX:MaxMetaspaceSize=4G -Xmx8G -Xss8M # JDK_JAVA_OPTIONS is _the_ env. variable to use for modern Java
   JVM_OPTS: -XX:+PrintCommandLineFlags -XX:MaxMetaspaceSize=4G -Xmx8G -Xss8M # for Java 8 only (sadly, it is not modern enough for JDK_JAVA_OPTIONS)
->>>>>>> 42557a43
 
 on:
   pull_request:
@@ -139,11 +134,7 @@
         uses: actions/checkout@v2.3.4
         with:
           fetch-depth: 0
-<<<<<<< HEAD
-      - name: Setup Scala and Java 
-=======
       - name: Setup Scala and Java
->>>>>>> 42557a43
         uses: olafurpg/setup-scala@v13
       - name: Cache scala dependencies
         uses: coursier/cache-action@v6
