name: CI

env:
  JDK_JAVA_OPTIONS: -XX:+PrintCommandLineFlags -XX:MaxMetaspaceSize=4G -Xmx8G -Xss8M # JDK_JAVA_OPTIONS is _the_ env. variable to use for modern Java
  JVM_OPTS: -XX:+PrintCommandLineFlags -XX:MaxMetaspaceSize=4G -Xmx8G -Xss8M # for Java 8 only (sadly, it is not modern enough for JDK_JAVA_OPTIONS)

on:
  pull_request:
  push:
    branches: ['master', 'zio-2']
  release:
    types:
      - published

jobs:
  lint:
    runs-on: ubuntu-20.04
    timeout-minutes: 30
    steps:
      - name: Checkout current branch
        uses: actions/checkout@v2.3.4
        with:
          fetch-depth: 0
      - name: Setup Scala and Java
        uses: olafurpg/setup-scala@v13
      - name: Cache scala dependencies
        uses: coursier/cache-action@v6
      - name: Lint code
        run: ./sbt check

  doc:
    runs-on: ubuntu-20.04
    timeout-minutes: 30
    steps:
      - name: Checkout current branch
        uses: actions/checkout@v2.3.4
      - name: Setup Scala and Java
        uses: olafurpg/setup-scala@v13
      - name: Cache scala dependencies
        uses: coursier/cache-action@v6
      - name: Check generation of ScalaDoc
        run: ./sbt +Test/doc

  publishLocal:
    runs-on: ubuntu-20.04
    timeout-minutes: 30
    steps:
      - name: Checkout current branch
        uses: actions/checkout@v2.3.4
      - name: Setup Scala and Java
        uses: olafurpg/setup-scala@v13
      - name: Cache scala dependencies
        uses: coursier/cache-action@v6
      - name: Check that building packages works
        run: ./sbt +publishLocal

  website:
    runs-on: ubuntu-20.04
    timeout-minutes: 30
    steps:
      - name: Checkout current branch
        uses: actions/checkout@v2.3.4
      - name: Setup Scala and Java
        uses: olafurpg/setup-scala@v13
      - name: Cache scala dependencies
        uses: coursier/cache-action@v6
      - name: Check Website Generation
        run: ./sbt docs/docusaurusCreateSite

  test:
    runs-on: ubuntu-20.04
    timeout-minutes: 30
    strategy:
      fail-fast: false
      matrix:
        java: ['8']
        scala: ['2.11.12', '2.12.14', '2.13.6', '3.0.2']
        platform: ['JVM']
    steps:
      - name: Checkout current branch
        uses: actions/checkout@v2.3.4
        with:
          fetch-depth: 0
      - name: Setup Scala and Java
        uses: olafurpg/setup-scala@v13
        with:
          java-version: ${{ matrix.java }}
      - name: Cache scala dependencies
        uses: coursier/cache-action@v6
      - name: Run tests
        run: ./sbt ++${{ matrix.scala }}! test${{ matrix.platform }}

  testJvms:
    runs-on: ubuntu-20.04
    timeout-minutes: 30
    strategy:
      fail-fast: false
      matrix:
        java: ['11', '17']
        platform: ['JVM']
    steps:
      - name: Checkout current branch
        uses: actions/checkout@v2.3.4
      - name: Setup Scala and Java
        uses: olafurpg/setup-scala@v13
        with:
          java-version: ${{ matrix.java }}
      - name: Cache scala dependencies
        uses: coursier/cache-action@v6
      - name: Test on different JVM versions
        run: ./sbt test${{ matrix.platform }}

  testPlatforms:
    runs-on: ubuntu-20.04
    timeout-minutes: 30
    strategy:
      fail-fast: false
      matrix:
        java: ['8']
        platform: ['JS', 'Native']
    steps:
      - name: Checkout current branch
        uses: actions/checkout@v2.3.4
      - name: Setup Scala and Java
        uses: olafurpg/setup-scala@v13
        with:
          java-version: ${{ matrix.java }}
      - name: Cache scala dependencies
        uses: coursier/cache-action@v6
      - name: Test on different Scala target platforms
        run: ./sbt test${{ matrix.platform }}

<<<<<<< HEAD
  docScalaVersions:
    runs-on: ubuntu-20.04
    timeout-minutes: 30
    steps:
      - name: Checkout current branch
        uses: actions/checkout@v2.3.4
      - name: Setup Scala and Java
        uses: olafurpg/setup-scala@v13
      - name: Cache scala dependencies
        uses: coursier/cache-action@v6
      - name: Check Document Generation
        run: ./sbt +Test/doc

=======
>>>>>>> 0d27074a
  ci:
    runs-on: ubuntu-20.04
    needs: [lint, doc, publishLocal, website, test, testJvms, testPlatforms]
    steps:
      - name: Aggregate of lint, and all tests
        run: echo "ci passed"

  publish:
    runs-on: ubuntu-20.04
    timeout-minutes: 30
    needs: [ci]
    if: github.event_name != 'pull_request'
    steps:
      - name: Checkout current branch
        uses: actions/checkout@v2.3.4
        with:
          fetch-depth: 0
      - name: Setup Scala and Java
        uses: olafurpg/setup-scala@v13
      - name: Cache scala dependencies
        uses: coursier/cache-action@v6
      - name: Release artifacts
        run: ./sbt ci-release
        env:
          PGP_PASSPHRASE: ${{ secrets.PGP_PASSPHRASE }}
          PGP_SECRET: ${{ secrets.PGP_SECRET }}
          SONATYPE_PASSWORD: ${{ secrets.SONATYPE_PASSWORD }}
          SONATYPE_USERNAME: ${{ secrets.SONATYPE_USERNAME }}<|MERGE_RESOLUTION|>--- conflicted
+++ resolved
@@ -130,22 +130,6 @@
       - name: Test on different Scala target platforms
         run: ./sbt test${{ matrix.platform }}
 
-<<<<<<< HEAD
-  docScalaVersions:
-    runs-on: ubuntu-20.04
-    timeout-minutes: 30
-    steps:
-      - name: Checkout current branch
-        uses: actions/checkout@v2.3.4
-      - name: Setup Scala and Java
-        uses: olafurpg/setup-scala@v13
-      - name: Cache scala dependencies
-        uses: coursier/cache-action@v6
-      - name: Check Document Generation
-        run: ./sbt +Test/doc
-
-=======
->>>>>>> 0d27074a
   ci:
     runs-on: ubuntu-20.04
     needs: [lint, doc, publishLocal, website, test, testJvms, testPlatforms]
