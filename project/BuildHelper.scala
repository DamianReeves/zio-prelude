import explicitdeps.ExplicitDepsPlugin.autoImport._
import org.portablescala.sbtplatformdeps.PlatformDepsPlugin.autoImport._
import sbt.Keys._
import sbt._
import sbtbuildinfo.BuildInfoKeys._
import sbtbuildinfo._
import sbtcrossproject.CrossPlugin.autoImport._
import scalafix.sbt.ScalafixPlugin.autoImport._

object BuildHelper {
  private val versions: Map[String, String] = {
    import org.snakeyaml.engine.v2.api.{Load, LoadSettings}

    import java.util.{List => JList, Map => JMap}
    import scala.jdk.CollectionConverters._

    val doc  = new Load(LoadSettings.builder().build())
      .loadFromReader(scala.io.Source.fromFile(".github/workflows/ci.yml").bufferedReader())
    val yaml = doc.asInstanceOf[JMap[String, JMap[String, JMap[String, JMap[String, JMap[String, JList[String]]]]]]]
    val list = yaml.get("jobs").get("test").get("strategy").get("matrix").get("scala").asScala
    list.map { v =>
      val vs = v.split('.'); val init = vs.take(vs(0) match { case "2" => 2; case _ => 1 }); (init.mkString("."), v)
    }.toMap
  }
  val Scala211: String                      = versions("2.11")
  val Scala212: String                      = versions("2.12")
  val Scala213: String                      = versions("2.13")
  val Scala3: String                        = versions("3")

<<<<<<< HEAD
  val SilencerVersion = "1.7.8"
=======
  val SilencerVersion = "1.7.9"
>>>>>>> f067fb3d

  private val stdOptions = Seq(
    "-deprecation",
    "-encoding",
    "UTF-8",
    "-feature",
    "-unchecked"
  ) ++ {
    if (sys.env.contains("CI")) {
      Seq("-Xfatal-warnings")
    } else {
      Nil // to enable Scalafix locally
    }
  }

  private val std2xOptions = Seq(
    "-language:higherKinds",
    "-language:existentials",
    "-explaintypes",
    "-Yrangepos",
    "-Xlint:_,-missing-interpolator,-type-parameter-shadow",
    "-Ywarn-numeric-widen",
    "-Ywarn-value-discard"
  )

  private def optimizerOptions(optimize: Boolean) =
    if (optimize)
      Seq(
        "-opt:l:inline",
        "-opt-inline-from:zio.internal.**"
      )
    else Nil

  def buildInfoSettings(packageName: String) =
    Seq(
      buildInfoKeys    := Seq[BuildInfoKey](organization, moduleName, name, version, scalaVersion, sbtVersion, isSnapshot),
      buildInfoPackage := packageName
    )

  val dottySettings = Seq(
    crossScalaVersions += Scala3,
    scalacOptions --= {
      if (scalaVersion.value == Scala3)
        Seq("-Xfatal-warnings")
      else
        Seq()
    },
    Compile / doc / sources  := {
      val old = (Compile / doc / sources).value
      if (scalaVersion.value == Scala3) {
        Nil
      } else {
        old
      }
    },
    Test / parallelExecution := {
      val old = (Test / parallelExecution).value
      if (scalaVersion.value == Scala3) {
        false
      } else {
        old
      }
    }
  )

  val scalaReflectSettings = Seq(
    libraryDependencies ++= Seq("dev.zio" %%% "izumi-reflect" % "1.0.0-M10")
  )

  // Keep this consistent with the version in .core-tests/shared/src/test/scala/REPLSpec.scala
  val replSettings = makeReplSettings {
    """|import zio._
       |import zio.Console._
       |import zio.Duration._
       |import zio.Runtime.default._
       |implicit class RunSyntax[A](io: ZIO[ZEnv, Any, A]){ def unsafeRun: A = Runtime.default.unsafeRun(io.provideLayer(ZEnv.live)) }
    """.stripMargin
  }

  // Keep this consistent with the version in .streams-tests/shared/src/test/scala/StreamREPLSpec.scala
  val streamReplSettings = makeReplSettings {
    """|import zio._
       |import zio.stream._
       |import zio.Console._
       |import zio.Duration._
       |import zio.Runtime.default._
       |implicit class RunSyntax[A](io: ZIO[ZEnv, Any, A]){ def unsafeRun: A = Runtime.default.unsafeRun(io.provideLayer(ZEnv.live)) }
    """.stripMargin
  }

  def makeReplSettings(initialCommandsStr: String) = Seq(
    // In the repl most warnings are useless or worse.
    // This is intentionally := as it's more direct to enumerate the few
    // options we do want than to try to subtract off the ones we don't.
    // One of -Ydelambdafy:inline or -Yrepl-class-based must be given to
    // avoid deadlocking on parallel operations, see
    //   https://issues.scala-lang.org/browse/SI-9076
    Compile / console / scalacOptions   := Seq(
      "-Ypartial-unification",
      "-language:higherKinds",
      "-language:existentials",
      "-Yno-adapted-args",
      "-Xsource:2.13",
      "-Yrepl-class-based"
    ),
    Compile / console / initialCommands := initialCommandsStr
  )

  def extraOptions(scalaVersion: String, optimize: Boolean) =
    CrossVersion.partialVersion(scalaVersion) match {
      case Some((3, 0))  =>
        Seq(
          "-language:implicitConversions",
          "-Xignore-scala2-macros"
        )
      case Some((2, 13)) =>
        Seq(
          "-Ywarn-unused:params,-implicits"
        ) ++ std2xOptions ++ optimizerOptions(optimize)
      case Some((2, 12)) =>
        Seq(
          "-opt-warnings",
          "-Ywarn-extra-implicit",
          "-Ywarn-unused:_,imports",
          "-Ywarn-unused:imports",
          "-Ypartial-unification",
          "-Yno-adapted-args",
          "-Ywarn-inaccessible",
          "-Ywarn-infer-any",
          "-Ywarn-nullary-override",
          "-Ywarn-nullary-unit",
          "-Ywarn-unused:params,-implicits",
          "-Xfuture",
          "-Xsource:2.13",
          "-Xmax-classfile-name",
          "242"
        ) ++ std2xOptions ++ optimizerOptions(optimize)
      case Some((2, 11)) =>
        Seq(
          "-Ypartial-unification",
          "-Yno-adapted-args",
          "-Ywarn-inaccessible",
          "-Ywarn-infer-any",
          "-Ywarn-nullary-override",
          "-Ywarn-nullary-unit",
          "-Xexperimental",
          "-Ywarn-unused-import",
          "-Xfuture",
          "-Xsource:2.13",
          "-Xmax-classfile-name",
          "242"
        ) ++ std2xOptions
      case _             => Seq.empty
    }

  def platformSpecificSources(platform: String, conf: String, baseDirectory: File)(versions: String*) = for {
    platform <- List("shared", platform)
    version  <- "scala" :: versions.toList.map("scala-" + _)
    result    = baseDirectory.getParentFile / platform.toLowerCase / "src" / conf / version
    if result.exists
  } yield result

  def crossPlatformSources(scalaVer: String, platform: String, conf: String, baseDir: File) = {
    val versions = CrossVersion.partialVersion(scalaVer) match {
      case Some((2, 11)) =>
        List("2.11+", "2.11-2.12")
      case Some((2, 12)) =>
        List("2.11+", "2.12+", "2.11-2.12", "2.12-2.13")
      case Some((2, 13)) =>
        List("2.11+", "2.12+", "2.13+", "2.12-2.13")
      case Some((3, _))  =>
        List("2.11+", "2.12+", "2.13+")
      case _             =>
        List()
    }
    platformSpecificSources(platform, conf, baseDir)(versions: _*)
  }

  lazy val crossProjectSettings = Seq(
    Compile / unmanagedSourceDirectories ++= {
      crossPlatformSources(
        scalaVersion.value,
        crossProjectPlatform.value.identifier,
        "main",
        baseDirectory.value
      )
    },
    Test / unmanagedSourceDirectories ++= {
      crossPlatformSources(
        scalaVersion.value,
        crossProjectPlatform.value.identifier,
        "test",
        baseDirectory.value
      )
    }
  )

  def stdSettings(prjName: String) = Seq(
    name                                   := s"$prjName",
    crossScalaVersions                     := Seq(Scala211, Scala212, Scala213, Scala3),
    ThisBuild / scalaVersion               := Scala213,
    scalacOptions ++= stdOptions ++ extraOptions(scalaVersion.value, optimize = !isSnapshot.value),
    libraryDependencies ++= {
      if (scalaVersion.value == Scala3)
        Seq(
          "com.github.ghik" % s"silencer-lib_$Scala213" % SilencerVersion % Provided
        )
      else
        Seq(
          "com.github.ghik" % "silencer-lib"            % SilencerVersion % Provided cross CrossVersion.full,
          compilerPlugin("com.github.ghik" % "silencer-plugin" % SilencerVersion cross CrossVersion.full),
          compilerPlugin("org.typelevel"  %% "kind-projector"  % "0.13.2" cross CrossVersion.full)
        )
    },
    semanticdbEnabled                      := scalaVersion.value != Scala3, // enable SemanticDB
    semanticdbOptions += "-P:semanticdb:synthetics:on",
    semanticdbVersion                      := scalafixSemanticdb.revision,  // use Scalafix compatible version
    ThisBuild / scalafixScalaBinaryVersion := CrossVersion.binaryScalaVersion(scalaVersion.value),
    ThisBuild / scalafixDependencies ++= List(
      "com.github.liancheng" %% "organize-imports" % "0.5.0",
      "com.github.vovapolu"  %% "scaluzzi"         % "0.1.20"
    ),
    Test / parallelExecution               := true,
    incOptions ~= (_.withLogRecompileOnMacro(false)),
    autoAPIMappings                        := true,
    unusedCompileDependenciesFilter -= moduleFilter("org.scala-js", "scalajs-library")
  )

  def macroExpansionSettings = Seq(
    scalacOptions ++= {
      CrossVersion.partialVersion(scalaVersion.value) match {
        case Some((2, 13)) => Seq("-Ymacro-annotations")
        case _             => Seq.empty
      }
    },
    libraryDependencies ++= {
      CrossVersion.partialVersion(scalaVersion.value) match {
        case Some((2, x)) if x <= 12 =>
          Seq(compilerPlugin(("org.scalamacros" % "paradise" % "2.1.1").cross(CrossVersion.full)))
        case _                       => Seq.empty
      }
    }
  )

  def macroDefinitionSettings = Seq(
    scalacOptions += "-language:experimental.macros",
    libraryDependencies ++= {
      if (scalaVersion.value == Scala3) Seq()
      else
        Seq(
          "org.scala-lang" % "scala-reflect"  % scalaVersion.value % "provided",
          "org.scala-lang" % "scala-compiler" % scalaVersion.value % "provided"
        )
    }
  )

  def jsSettings = Seq(
    libraryDependencies += "io.github.cquiroz" %%% "scala-java-time"      % "2.4.0",
    libraryDependencies += "io.github.cquiroz" %%% "scala-java-time-tzdb" % "2.4.0"
  )

  def nativeSettings = Seq(
    Test / test             := (Test / compile).value,
    doc / skip              := true,
    Compile / doc / sources := Seq.empty,
    crossScalaVersions -= Scala3
  )

  val scalaReflectTestSettings: List[Setting[_]] = List(
    libraryDependencies ++= {
      if (scalaVersion.value == Scala3)
        Seq("org.scala-lang" % "scala-reflect" % Scala213           % Test)
      else
        Seq("org.scala-lang" % "scala-reflect" % scalaVersion.value % Test)
    }
  )

  def welcomeMessage = onLoadMessage := {
    import scala.Console

    def header(text: String): String = s"${Console.RED}$text${Console.RESET}"

    def item(text: String): String    = s"${Console.GREEN}> ${Console.CYAN}$text${Console.RESET}"
    def subItem(text: String): String = s"  ${Console.YELLOW}> ${Console.CYAN}$text${Console.RESET}"

    s"""|${header(" ________ ___")}
        |${header("|__  /_ _/ _ \\")}
        |${header("  / / | | | | |")}
        |${header(" / /_ | | |_| |")}
        |${header(s"/____|___\\___/   ${version.value}")}
        |
        |Useful sbt tasks:
        |${item("build")} - Prepares sources, compiles and runs tests.
        |${item("prepare")} - Prepares sources by applying both scalafix and scalafmt
        |${item("fix")} - Fixes sources files using scalafix
        |${item("fmt")} - Formats source files using scalafmt
        |${item("~compileJVM")} - Compiles all JVM modules (file-watch enabled)
        |${item("testJVM")} - Runs all JVM tests
        |${item("testJS")} - Runs all ScalaJS tests
        |${item("testOnly *.YourSpec -- -t \"YourLabel\"")} - Only runs tests with matching term e.g.
        |${subItem("coreTestsJVM/testOnly *.ZIOSpec -- -t \"happy-path\"")}
        |${item("docs/docusaurusCreateSite")} - Generates the ZIO microsite
      """.stripMargin
  }

  implicit class ModuleHelper(p: Project) {
    def module: Project = p.in(file(p.id)).settings(stdSettings(p.id))
  }
}<|MERGE_RESOLUTION|>--- conflicted
+++ resolved
@@ -27,11 +27,7 @@
   val Scala213: String                      = versions("2.13")
   val Scala3: String                        = versions("3")
 
-<<<<<<< HEAD
-  val SilencerVersion = "1.7.8"
-=======
   val SilencerVersion = "1.7.9"
->>>>>>> f067fb3d
 
   private val stdOptions = Seq(
     "-deprecation",
