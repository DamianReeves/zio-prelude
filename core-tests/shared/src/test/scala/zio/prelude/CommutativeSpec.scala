package zio.prelude

import zio.Random
import zio.prelude.laws.CommutativeLaws
<<<<<<< HEAD
import zio.prelude.newtypes._
=======
import zio.prelude.newtypes.{And, Max, Min, Or, OrF, Prod, Sum}
import zio.random.Random
>>>>>>> 3c55edc1
import zio.test._
import zio.test.laws._

object CommutativeSpec extends DefaultRunnableSpec {

  val anySumInt: Gen[Random, Sum[Int]] = Gen.int.map(Sum(_))

  private implicit val DoubleEqual: Equal[Double] = Equal.DoubleEqualWithEpsilon()
  private implicit val FloatEqual: Equal[Float]   = Equal.FloatEqualWithEpsilon()

  def spec: ZSpec[Environment, Failure] =
    suite("CommutativeSpec")(
      suite("laws")(
<<<<<<< HEAD
        test("boolean conjuction")(checkAllLaws(CommutativeLaws)(Gen.boolean.map(And(_)))),
        test("boolean disjunction")(checkAllLaws(CommutativeLaws)(Gen.boolean.map(Or(_)))),
        test("byte addition")(checkAllLaws(CommutativeLaws)(Gen.byte.map(Sum(_)))),
        test("byte multiplication")(checkAllLaws(CommutativeLaws)(Gen.byte.map(Prod(_)))),
        test("char addition")(checkAllLaws(CommutativeLaws)(Gen.char.map(Sum(_)))),
        test("char multiplication")(checkAllLaws(CommutativeLaws)(Gen.char.map(Prod(_)))),
        test("double addition")(checkAllLaws(CommutativeLaws)(Gen.double.map(Sum(_)))),
        test("double max")(checkAllLaws(CommutativeLaws)(Gen.double.map(Max(_)))),
        test("double min")(checkAllLaws(CommutativeLaws)(Gen.double.map(Min(_)))),
        test("double multiplication")(checkAllLaws(CommutativeLaws)(Gen.double.map(Prod(_)))),
        test("duration ZIO")(checkAllLaws(CommutativeLaws)(Gen.finiteDuration)),
        test("either")(checkAllLaws(CommutativeLaws)(Gen.either(anySumInt, anySumInt))),
        test("float addition")(checkAllLaws(CommutativeLaws)(Gen.float.map(Sum(_)))),
        test("float max")(checkAllLaws(CommutativeLaws)(Gen.float.map(Max(_)))),
        test("float min")(checkAllLaws(CommutativeLaws)(Gen.float.map(Min(_)))),
        test("float multiplication")(checkAllLaws(CommutativeLaws)(Gen.float.map(Prod(_)))),
        test("int addition")(checkAllLaws(CommutativeLaws)(anySumInt)),
        test("int multiplication")(checkAllLaws(CommutativeLaws)(Gen.int.map(Prod(_)))),
        test("long addition")(checkAllLaws(CommutativeLaws)(Gen.long.map(Sum(_)))),
        test("long multiplication")(checkAllLaws(CommutativeLaws)(Gen.long.map(Prod(_)))),
        test("map")(checkAllLaws(CommutativeLaws)(Gen.mapOf(anySumInt, anySumInt))),
        test("option")(checkAllLaws(CommutativeLaws)(Gen.option(anySumInt))),
        test("set")(checkAllLaws(CommutativeLaws)(Gen.setOf(anySumInt).map(OrF(_)))),
        test("short addition")(checkAllLaws(CommutativeLaws)(Gen.short.map(Sum(_)))),
        test("short multiplication")(checkAllLaws(CommutativeLaws)(Gen.short.map(Prod(_)))),
        test("tuple2")(checkAllLaws(CommutativeLaws)(anySumInt.zip(anySumInt))),
        test("tuple3")(
          checkAllLaws(CommutativeLaws)(anySumInt.zip(anySumInt).zip(anySumInt))
=======
        testM("boolean conjuction")(checkAllLaws(CommutativeLaws)(Gen.boolean.map(And(_)))),
        testM("boolean disjunction")(checkAllLaws(CommutativeLaws)(Gen.boolean.map(Or(_)))),
        testM("byte addition")(checkAllLaws(CommutativeLaws)(Gen.anyByte.map(Sum(_)))),
        testM("byte multiplication")(checkAllLaws(CommutativeLaws)(Gen.anyByte.map(Prod(_)))),
        testM("char addition")(checkAllLaws(CommutativeLaws)(Gen.anyChar.map(Sum(_)))),
        testM("char multiplication")(checkAllLaws(CommutativeLaws)(Gen.anyChar.map(Prod(_)))),
        testM("double addition")(checkAllLaws(CommutativeLaws)(Gen.anyDouble.map(Sum(_)))),
        testM("double max")(checkAllLaws(CommutativeLaws)(Gen.anyDouble.map(Max(_)))),
        testM("double min")(checkAllLaws(CommutativeLaws)(Gen.anyDouble.map(Min(_)))),
        testM("double multiplication")(checkAllLaws(CommutativeLaws)(Gen.anyDouble.map(Prod(_)))),
        testM("duration ZIO")(checkAllLaws(CommutativeLaws)(Gen.anyFiniteDuration)),
        testM("either")(checkAllLaws(CommutativeLaws)(Gen.either(anySumInt, anySumInt))),
        testM("float addition")(checkAllLaws(CommutativeLaws)(Gen.anyFloat.map(Sum(_)))),
        testM("float max")(checkAllLaws(CommutativeLaws)(Gen.anyFloat.map(Max(_)))),
        testM("float min")(checkAllLaws(CommutativeLaws)(Gen.anyFloat.map(Min(_)))),
        testM("float multiplication")(checkAllLaws(CommutativeLaws)(Gen.anyFloat.map(Prod(_)))),
        testM("int addition")(checkAllLaws(CommutativeLaws)(anySumInt)),
        testM("int multiplication")(checkAllLaws(CommutativeLaws)(Gen.anyInt.map(Prod(_)))),
        testM("long addition")(checkAllLaws(CommutativeLaws)(Gen.anyLong.map(Sum(_)))),
        testM("long multiplication")(checkAllLaws(CommutativeLaws)(Gen.anyLong.map(Prod(_)))),
        testM("map")(checkAllLaws(CommutativeLaws)(Gen.mapOf(anySumInt, anySumInt))),
        testM("option")(checkAllLaws(CommutativeLaws)(Gen.option(anySumInt))),
        testM("set")(checkAllLaws(CommutativeLaws)(Gen.setOf(anySumInt).map(OrF(_)))),
        testM("short addition")(checkAllLaws(CommutativeLaws)(Gen.anyShort.map(Sum(_)))),
        testM("short multiplication")(checkAllLaws(CommutativeLaws)(Gen.anyShort.map(Prod(_)))),
        testM("tuple2")(checkAllLaws(CommutativeLaws)(anySumInt.zip(anySumInt))),
        testM("tuple3")(
          checkAllLaws(CommutativeLaws)(anySumInt.zip(anySumInt).zip(anySumInt).map { case ((x, y), z) => (x, y, z) })
>>>>>>> 3c55edc1
        )
      )
    )
}<|MERGE_RESOLUTION|>--- conflicted
+++ resolved
@@ -2,12 +2,7 @@
 
 import zio.Random
 import zio.prelude.laws.CommutativeLaws
-<<<<<<< HEAD
-import zio.prelude.newtypes._
-=======
 import zio.prelude.newtypes.{And, Max, Min, Or, OrF, Prod, Sum}
-import zio.random.Random
->>>>>>> 3c55edc1
 import zio.test._
 import zio.test.laws._
 
@@ -21,7 +16,6 @@
   def spec: ZSpec[Environment, Failure] =
     suite("CommutativeSpec")(
       suite("laws")(
-<<<<<<< HEAD
         test("boolean conjuction")(checkAllLaws(CommutativeLaws)(Gen.boolean.map(And(_)))),
         test("boolean disjunction")(checkAllLaws(CommutativeLaws)(Gen.boolean.map(Or(_)))),
         test("byte addition")(checkAllLaws(CommutativeLaws)(Gen.byte.map(Sum(_)))),
@@ -50,36 +44,6 @@
         test("tuple2")(checkAllLaws(CommutativeLaws)(anySumInt.zip(anySumInt))),
         test("tuple3")(
           checkAllLaws(CommutativeLaws)(anySumInt.zip(anySumInt).zip(anySumInt))
-=======
-        testM("boolean conjuction")(checkAllLaws(CommutativeLaws)(Gen.boolean.map(And(_)))),
-        testM("boolean disjunction")(checkAllLaws(CommutativeLaws)(Gen.boolean.map(Or(_)))),
-        testM("byte addition")(checkAllLaws(CommutativeLaws)(Gen.anyByte.map(Sum(_)))),
-        testM("byte multiplication")(checkAllLaws(CommutativeLaws)(Gen.anyByte.map(Prod(_)))),
-        testM("char addition")(checkAllLaws(CommutativeLaws)(Gen.anyChar.map(Sum(_)))),
-        testM("char multiplication")(checkAllLaws(CommutativeLaws)(Gen.anyChar.map(Prod(_)))),
-        testM("double addition")(checkAllLaws(CommutativeLaws)(Gen.anyDouble.map(Sum(_)))),
-        testM("double max")(checkAllLaws(CommutativeLaws)(Gen.anyDouble.map(Max(_)))),
-        testM("double min")(checkAllLaws(CommutativeLaws)(Gen.anyDouble.map(Min(_)))),
-        testM("double multiplication")(checkAllLaws(CommutativeLaws)(Gen.anyDouble.map(Prod(_)))),
-        testM("duration ZIO")(checkAllLaws(CommutativeLaws)(Gen.anyFiniteDuration)),
-        testM("either")(checkAllLaws(CommutativeLaws)(Gen.either(anySumInt, anySumInt))),
-        testM("float addition")(checkAllLaws(CommutativeLaws)(Gen.anyFloat.map(Sum(_)))),
-        testM("float max")(checkAllLaws(CommutativeLaws)(Gen.anyFloat.map(Max(_)))),
-        testM("float min")(checkAllLaws(CommutativeLaws)(Gen.anyFloat.map(Min(_)))),
-        testM("float multiplication")(checkAllLaws(CommutativeLaws)(Gen.anyFloat.map(Prod(_)))),
-        testM("int addition")(checkAllLaws(CommutativeLaws)(anySumInt)),
-        testM("int multiplication")(checkAllLaws(CommutativeLaws)(Gen.anyInt.map(Prod(_)))),
-        testM("long addition")(checkAllLaws(CommutativeLaws)(Gen.anyLong.map(Sum(_)))),
-        testM("long multiplication")(checkAllLaws(CommutativeLaws)(Gen.anyLong.map(Prod(_)))),
-        testM("map")(checkAllLaws(CommutativeLaws)(Gen.mapOf(anySumInt, anySumInt))),
-        testM("option")(checkAllLaws(CommutativeLaws)(Gen.option(anySumInt))),
-        testM("set")(checkAllLaws(CommutativeLaws)(Gen.setOf(anySumInt).map(OrF(_)))),
-        testM("short addition")(checkAllLaws(CommutativeLaws)(Gen.anyShort.map(Sum(_)))),
-        testM("short multiplication")(checkAllLaws(CommutativeLaws)(Gen.anyShort.map(Prod(_)))),
-        testM("tuple2")(checkAllLaws(CommutativeLaws)(anySumInt.zip(anySumInt))),
-        testM("tuple3")(
-          checkAllLaws(CommutativeLaws)(anySumInt.zip(anySumInt).zip(anySumInt).map { case ((x, y), z) => (x, y, z) })
->>>>>>> 3c55edc1
         )
       )
     )
